/**
 *
 * \section COPYRIGHT
 *
 * Copyright 2013-2015 Software Radio Systems Limited
 *
 * \section LICENSE
 *
 * This file is part of the srsLTE library.
 *
 * srsLTE is free software: you can redistribute it and/or modify
 * it under the terms of the GNU Affero General Public License as
 * published by the Free Software Foundation, either version 3 of
 * the License, or (at your option) any later version.
 *
 * srsLTE is distributed in the hope that it will be useful,
 * but WITHOUT ANY WARRANTY; without even the implied warranty of
 * MERCHANTABILITY or FITNESS FOR A PARTICULAR PURPOSE.  See the
 * GNU Affero General Public License for more details.
 *
 * A copy of the GNU Affero General Public License can be found in
 * the LICENSE file in the top-level directory of this distribution
 * and at http://www.gnu.org/licenses/.
 *
 */

#include <uhd.h>
#include <sys/time.h>
#include <string.h>
#include <unistd.h>
#include <pthread.h>

#include "srslte/srslte.h"
#include "rf_uhd_imp.h"
#include "srslte/phy/rf/rf.h"
#include "uhd_c_api.h"

typedef struct {
  char *devname; 
  uhd_usrp_handle usrp;
  uhd_rx_streamer_handle rx_stream;
  uhd_tx_streamer_handle tx_stream;
  
  uhd_rx_metadata_handle rx_md, rx_md_first; 
  uhd_tx_metadata_handle tx_md; 
  
  uhd_meta_range_handle rx_gain_range;
  size_t rx_nof_samples;
  size_t tx_nof_samples;
  double tx_rate;
  bool dynamic_rate; 
  bool has_rssi; 
  uhd_sensor_value_handle rssi_value;
  uint32_t nof_rx_channels;
  int nof_tx_channels;

  srslte_rf_error_handler_t uhd_error_handler; 
  
  bool async_thread_running; 
  pthread_t async_thread; 
} rf_uhd_handler_t;

void suppress_handler(const char *x)
{
  // do nothing
}

cf_t zero_mem[64*1024];

static void log_overflow(rf_uhd_handler_t *h) {  
  if (h->uhd_error_handler) {
    srslte_rf_error_t error; 
    bzero(&error, sizeof(srslte_rf_error_t));
    error.type = SRSLTE_RF_ERROR_OVERFLOW;
    h->uhd_error_handler(error);
  }
}

static void log_late(rf_uhd_handler_t *h, bool is_rx) {
  if (h->uhd_error_handler) {
    srslte_rf_error_t error;
    error.opt = is_rx?1:0;
    bzero(&error, sizeof(srslte_rf_error_t));
    error.type = SRSLTE_RF_ERROR_LATE;
    h->uhd_error_handler(error);
  }
}

static void log_underflow(rf_uhd_handler_t *h) {  
  if (h->uhd_error_handler) {
    srslte_rf_error_t error; 
    bzero(&error, sizeof(srslte_rf_error_t));
    error.type = SRSLTE_RF_ERROR_UNDERFLOW;
    h->uhd_error_handler(error);
  }
}

static void* async_thread(void *h) {
  rf_uhd_handler_t *handler = (rf_uhd_handler_t*) h; 
  uhd_async_metadata_handle md; 
  uhd_async_metadata_make(&md); 
  while(handler->async_thread_running) {
    bool valid; 
    uhd_error err = uhd_tx_streamer_recv_async_msg(handler->tx_stream, &md, 0.5, &valid);
    if (err == UHD_ERROR_NONE) {
      if (valid) {
        uhd_async_metadata_event_code_t event_code; 
        uhd_async_metadata_event_code(md, &event_code);
        if (event_code == UHD_ASYNC_METADATA_EVENT_CODE_UNDERFLOW || 
            event_code == UHD_ASYNC_METADATA_EVENT_CODE_UNDERFLOW_IN_PACKET) {
          log_underflow(handler);
        } else if (event_code == UHD_ASYNC_METADATA_EVENT_CODE_TIME_ERROR) {
          log_late(handler, false);
        }
      }
    } else {
      fprintf(stderr, "Error while receiving aync metadata: 0x%x\n", err);
      return NULL; 
    }
  }
  uhd_async_metadata_free(&md);
  return NULL; 
}

void rf_uhd_suppress_stdout(void *h) {
  rf_uhd_register_msg_handler_c(suppress_handler);
}

void rf_uhd_register_error_handler(void *h, srslte_rf_error_handler_t new_handler)
{
  rf_uhd_handler_t *handler = (rf_uhd_handler_t*) h;
  handler->uhd_error_handler = new_handler;
}

static bool find_string(uhd_string_vector_handle h, char *str) 
{
  char buff[128];
  size_t n;
  uhd_string_vector_size(h, &n);
  for (int i=0;i<n;i++) {
    uhd_string_vector_at(h, i, buff, 128);
    if (strstr(buff, str)) {
      return true; 
    }
  }
  return false; 
}

static bool isLocked(rf_uhd_handler_t *handler, char *sensor_name, bool is_rx, uhd_sensor_value_handle *value_h)
{
  bool val_out = false; 
  
  if (sensor_name) {
    if (is_rx) {
      uhd_usrp_get_rx_sensor(handler->usrp, sensor_name, 0, value_h);
    } else {
      uhd_usrp_get_mboard_sensor(handler->usrp, sensor_name, 0, value_h);
    }
    uhd_sensor_value_to_bool(*value_h, &val_out);
  } else {
    usleep(500);
    val_out = true; 
  }
    
  return val_out;
}

char* rf_uhd_devname(void* h)
{
  rf_uhd_handler_t *handler = (rf_uhd_handler_t*) h;
  return handler->devname; 
}

bool rf_uhd_rx_wait_lo_locked(void *h)
{
  rf_uhd_handler_t *handler = (rf_uhd_handler_t*) h;
  
  uhd_string_vector_handle mb_sensors;
  uhd_string_vector_handle rx_sensors;
  char *sensor_name;
  uhd_sensor_value_handle value_h;
  uhd_string_vector_make(&mb_sensors);
  uhd_string_vector_make(&rx_sensors);
  uhd_sensor_value_make_from_bool(&value_h, "", true, "True", "False");
  uhd_usrp_get_mboard_sensor_names(handler->usrp, 0, &mb_sensors);
  uhd_usrp_get_rx_sensor_names(handler->usrp, 0, &rx_sensors);

  /*if (find_string(rx_sensors, "lo_locked")) {
    sensor_name = "lo_locked";
  } else */if (find_string(mb_sensors, "ref_locked")) {
    sensor_name = "ref_locked";
  } else {
    sensor_name = NULL;
  }
  
  double report = 0.0;
  while (!isLocked(handler, sensor_name, false, &value_h) && report < 30.0) {
    report += 0.1;
    usleep(1000);
  }

  bool val = isLocked(handler, sensor_name, false, &value_h);
  
  uhd_string_vector_free(&mb_sensors);
  uhd_string_vector_free(&rx_sensors);
  uhd_sensor_value_free(&value_h);

  return val;
}

void rf_uhd_set_tx_cal(void *h, srslte_rf_cal_t *cal)
{
  
}

void rf_uhd_set_rx_cal(void *h, srslte_rf_cal_t *cal) 
{
  
}


int rf_uhd_start_rx_stream(void *h)
{
 rf_uhd_handler_t *handler = (rf_uhd_handler_t*) h;

  uhd_stream_cmd_t stream_cmd = {
        .stream_mode = UHD_STREAM_MODE_START_CONTINUOUS,
        .stream_now = false
  };
  uhd_usrp_get_time_now(handler->usrp, 0, &stream_cmd.time_spec_full_secs, &stream_cmd.time_spec_frac_secs);
  stream_cmd.time_spec_frac_secs += 0.1;
  if (stream_cmd.time_spec_frac_secs > 1) {
    stream_cmd.time_spec_frac_secs -= 1;
    stream_cmd.time_spec_full_secs += 1; 
  }
  uhd_rx_streamer_issue_stream_cmd(handler->rx_stream, &stream_cmd);  
  return 0;
}

int rf_uhd_stop_rx_stream(void *h)
{
  rf_uhd_handler_t *handler = (rf_uhd_handler_t*) h;
  uhd_stream_cmd_t stream_cmd = {
        .stream_mode = UHD_STREAM_MODE_STOP_CONTINUOUS,
        .stream_now = true
  };  
  uhd_rx_streamer_issue_stream_cmd(handler->rx_stream, &stream_cmd);
  return 0;
}

void rf_uhd_flush_buffer(void *h)
{
  int n; 
  cf_t tmp1[1024];
  cf_t tmp2[1024];
  void *data[2] = {tmp1, tmp2};
  do {
    n = rf_uhd_recv_with_time_multi(h, data, 1024, 0, NULL, NULL);
  } while (n > 0);  
}

bool rf_uhd_has_rssi(void *h) {
  rf_uhd_handler_t *handler = (rf_uhd_handler_t*) h;  
  return handler->has_rssi;
}

bool get_has_rssi(void *h) {
  rf_uhd_handler_t *handler = (rf_uhd_handler_t*) h;  
  uhd_string_vector_handle rx_sensors;  
  uhd_string_vector_make(&rx_sensors);
  uhd_usrp_get_rx_sensor_names(handler->usrp, 0, &rx_sensors);
  bool ret = find_string(rx_sensors, "rssi"); 
  uhd_string_vector_free(&rx_sensors);
  return ret; 
}

float rf_uhd_get_rssi(void *h) {
  rf_uhd_handler_t *handler = (rf_uhd_handler_t*) h;  
  if (handler->has_rssi) {
    double val_out; 
    uhd_usrp_get_rx_sensor(handler->usrp, "rssi", 0, &handler->rssi_value);
    uhd_sensor_value_to_realnum(handler->rssi_value, &val_out);
    return val_out; 
  } else {
    return 0.0;
  }
}

int rf_uhd_open(char *args, void **h)
{
  return rf_uhd_open_multi(args, h, 1);
}

static void remove_substring(char *s,const char *toremove)
{
  while((s=strstr(s,toremove))) {
    memmove(s,s+strlen(toremove),1+strlen(s+strlen(toremove)));
  }
}

int rf_uhd_open_multi(char *args, void **h, uint32_t nof_channels)
{
  if (h) {
    *h = NULL; 
    
    rf_uhd_handler_t *handler = (rf_uhd_handler_t*) malloc(sizeof(rf_uhd_handler_t));
    if (!handler) {
      perror("malloc");
      return -1; 
    }
    *h = handler; 
    
    /* Set priority to UHD threads */
    uhd_set_thread_priority(uhd_default_thread_priority, true);
    
    /* Find available devices */
    uhd_string_vector_handle devices_str;
    uhd_string_vector_make(&devices_str);
    uhd_usrp_find("", &devices_str);
    
    char args2[512]; 
    
    handler->dynamic_rate = true;
    
    // Allow NULL parameter
    if (args == NULL) {
      args = "";
    }           
    handler->devname = NULL;

    // Initialize handler
    handler->uhd_error_handler = NULL;
    
    bzero(zero_mem, sizeof(cf_t)*64*1024);

    enum {DEFAULT, EXTERNAL, GPSDO} clock_src;

    // Set external clock reference
    if (strstr(args, "clock=external")) {
      remove_substring(args, "clock=external");
      clock_src = EXTERNAL;
    } else if (strstr(args, "clock=gpsdo")) {
      printf("Using GPSDO clock\n");
      remove_substring(args, "clock=gpsdo");
      clock_src = GPSDO;
    } else {
      clock_src = DEFAULT;
    }

    /* If device type or name not given in args, choose a B200 */
    if (args[0]=='\0') {
      if (find_string(devices_str, "type=b200") && !strstr(args, "recv_frame_size")) {
        // If B200 is available, use it
        args = "type=b200,master_clock_rate=30.72e6";
        handler->devname = DEVNAME_B200;
      } else if (find_string(devices_str, "type=x300")) {
        // Else if X300 is available, set master clock rate now (can't be changed later)
        args = "type=x300,master_clock_rate=184.32e6";
        handler->dynamic_rate = false; 
        handler->devname = DEVNAME_X300;
      }
    } else {
      // If args is set and x300 type is specified, make sure master_clock_rate is defined
      if (strstr(args, "type=x300") && !strstr(args, "master_clock_rate")) {
        sprintf(args2, "%s,master_clock_rate=184.32e6",args);
        args = args2;          
        handler->dynamic_rate = false; 
        handler->devname = DEVNAME_X300;
      } else if (strstr(args, "type=b200")) {
        snprintf(args2, sizeof(args2), "%s,master_clock_rate=30.72e6", args);
        args = args2;
        handler->devname = DEVNAME_B200;
      }
    }        
    
    uhd_string_vector_free(&devices_str);
    
    /* Create UHD handler */
    if (strstr(args, "silent")) {
      rf_uhd_suppress_stdout(NULL);
    } else {
      printf("Opening USRP with args: %s\n", args);
    }
    uhd_error error = uhd_usrp_make(&handler->usrp, args);
    if (error) {
      fprintf(stderr, "Error opening UHD: code %d\n", error);
      return -1; 
    }
    
    if (!handler->devname) {
      char dev_str[1024];
      uhd_usrp_get_mboard_name(handler->usrp, 0, dev_str, 1024);
      if (strstr(dev_str, "B2") || strstr(dev_str, "B2")) {
        handler->devname = DEVNAME_B200;
      } else if (strstr(dev_str, "X3") || strstr(dev_str, "X3")) {
        handler->devname = DEVNAME_X300;        
      }
    }
    if (!handler->devname) {
      handler->devname = "uhd_unknown"; 
    }
    
    // Set external clock reference   
    if (clock_src == EXTERNAL) {
      uhd_usrp_set_clock_source(handler->usrp, "external", 0);       
    } else if (clock_src == GPSDO) {
      uhd_usrp_set_clock_source(handler->usrp, "gpsdo", 0);
    }

<<<<<<< HEAD
=======
    // Set over the wire format
    char *otw_format = "sc16";
    if (strstr(args, "otw_format=sc12")) {
      otw_format = "sc12";
    } else if (strstr(args, "otw_format=sc16")) {
      /* Do nothing */
    } else if (strstr(args, "otw_format=")) {
      fprintf(stderr, "Wrong over the wire format. Valid formats: sc12, sc16\n", error);
      return -1;
    }

>>>>>>> 55446fc2
    handler->has_rssi = get_has_rssi(handler);  
    if (handler->has_rssi) {        
      uhd_sensor_value_make_from_realnum(&handler->rssi_value, "rssi", 0, "dBm", "%f");      
    }
    
    size_t channel[4] = {0, 1, 2, 3};
    uhd_stream_args_t stream_args = {
          .cpu_format = "fc32",
          .otw_format = otw_format,
          .args = "",
          .channel_list = channel,
          .n_channels = nof_channels,
      };
      
    handler->nof_rx_channels = nof_channels;
    handler->nof_tx_channels = nof_channels;

    /* Set default rate to avoid decimation warnings */
    for (int i=0;i<nof_channels;i++) {
      uhd_usrp_set_rx_rate(handler->usrp, 1.92e6, i);
      uhd_usrp_set_tx_rate(handler->usrp, 1.92e6, i);
    }

    /* Initialize rx and tx stremers */
    uhd_rx_streamer_make(&handler->rx_stream);
    error = uhd_usrp_get_rx_stream(handler->usrp, &stream_args, handler->rx_stream);
    if (error) {
      fprintf(stderr, "Error opening RX stream: %d\n", error);
      return -1; 
    }
    uhd_tx_streamer_make(&handler->tx_stream);
    error = uhd_usrp_get_tx_stream(handler->usrp, &stream_args, handler->tx_stream);
    if (error) {
      fprintf(stderr, "Error opening TX stream: %d\n", error);
      return -1; 
    }
    
    uhd_rx_streamer_max_num_samps(handler->rx_stream, &handler->rx_nof_samples);
    uhd_tx_streamer_max_num_samps(handler->tx_stream, &handler->tx_nof_samples);
    
    uhd_meta_range_make(&handler->rx_gain_range); 
    uhd_usrp_get_rx_gain_range(handler->usrp, "", 0, handler->rx_gain_range);

    // Make metadata objects for RX/TX
    uhd_rx_metadata_make(&handler->rx_md);
    uhd_rx_metadata_make(&handler->rx_md_first);
    uhd_tx_metadata_make(&handler->tx_md, false, 0, 0, false, false);
  
    
    // Start low priority thread to receive async commands 
    handler->async_thread_running = true; 
    if (pthread_create(&handler->async_thread, NULL, async_thread, handler)) {
      perror("pthread_create");
      return -1; 
    }
    
    return 0;
  } else {
    return SRSLTE_ERROR_INVALID_INPUTS; 
  }
}


int rf_uhd_close(void *h)
{
  rf_uhd_stop_rx_stream(h);
  
  rf_uhd_handler_t *handler = (rf_uhd_handler_t*) h;
  
  uhd_tx_metadata_free(&handler->tx_md);
  uhd_rx_metadata_free(&handler->rx_md_first);
  uhd_rx_metadata_free(&handler->rx_md);
  uhd_meta_range_free(&handler->rx_gain_range);
  if (handler->has_rssi) {
    uhd_sensor_value_free(&handler->rssi_value);
  }
  handler->async_thread_running = false; 
  pthread_join(handler->async_thread, NULL);

  uhd_tx_streamer_free(&handler->tx_stream);
  uhd_rx_streamer_free(&handler->rx_stream);
  uhd_usrp_free(&handler->usrp);

  free(handler);
  
  /** Something else to close the USRP?? */
  return 0;
}

void rf_uhd_set_master_clock_rate(void *h, double rate) {
  rf_uhd_handler_t *handler = (rf_uhd_handler_t*) h;
  if (handler->dynamic_rate) {
    uhd_usrp_set_master_clock_rate(handler->usrp, rate, 0);
  }
}

bool rf_uhd_is_master_clock_dynamic(void *h) {
  rf_uhd_handler_t *handler = (rf_uhd_handler_t*) h;
  return handler->dynamic_rate;
}

double rf_uhd_set_rx_srate(void *h, double freq)
{
  rf_uhd_handler_t *handler = (rf_uhd_handler_t*) h;
  for (int i=0;i<handler->nof_rx_channels;i++) {
    uhd_usrp_set_rx_rate(handler->usrp, freq, i);
  }
  return freq;
}

double rf_uhd_set_tx_srate(void *h, double freq)
{
  rf_uhd_handler_t *handler = (rf_uhd_handler_t*) h;
  for (int i=0;i<handler->nof_tx_channels;i++) {
    uhd_usrp_set_tx_rate(handler->usrp, freq, i);
  }
  handler->tx_rate = freq;
  return freq; 
}

double rf_uhd_set_rx_gain(void *h, double gain)
{
  rf_uhd_handler_t *handler = (rf_uhd_handler_t*) h;
  for (int i=0;i<handler->nof_rx_channels;i++) {
    uhd_usrp_set_rx_gain(handler->usrp, gain, i, "");
  }
  return gain;
}

double rf_uhd_set_tx_gain(void *h, double gain)
{
  rf_uhd_handler_t *handler = (rf_uhd_handler_t*) h;
  for (int i=0;i<handler->nof_tx_channels;i++) {
    uhd_usrp_set_tx_gain(handler->usrp, gain, i, "");
  }
  return gain;
}

double rf_uhd_get_rx_gain(void *h)
{
  rf_uhd_handler_t *handler = (rf_uhd_handler_t*) h;
  double gain; 
  uhd_usrp_get_rx_gain(handler->usrp, 0, "", &gain);
  return gain;
}

double rf_uhd_get_tx_gain(void *h)
{
  rf_uhd_handler_t *handler = (rf_uhd_handler_t*) h;
  double gain; 
  uhd_usrp_get_tx_gain(handler->usrp, 0, "", &gain);
  return gain;
}

double rf_uhd_set_rx_freq(void *h, double freq)
{
  uhd_tune_request_t tune_request = {
      .target_freq = freq,
      .rf_freq_policy = UHD_TUNE_REQUEST_POLICY_AUTO,
      .dsp_freq_policy = UHD_TUNE_REQUEST_POLICY_AUTO,
  };
  uhd_tune_result_t tune_result;
  rf_uhd_handler_t *handler = (rf_uhd_handler_t*) h;
  for (int i=0;i<handler->nof_rx_channels;i++) {
    uhd_usrp_set_rx_freq(handler->usrp, &tune_request, i, &tune_result);
  }
  return freq;
}

double rf_uhd_set_tx_freq(void *h, double freq)
{
  uhd_tune_request_t tune_request = {
      .target_freq = freq,
      .rf_freq_policy = UHD_TUNE_REQUEST_POLICY_AUTO,
      .dsp_freq_policy = UHD_TUNE_REQUEST_POLICY_AUTO,
  };
  uhd_tune_result_t tune_result;
  rf_uhd_handler_t *handler = (rf_uhd_handler_t*) h;
  for (int i=0;i<handler->nof_tx_channels;i++) {
    uhd_usrp_set_tx_freq(handler->usrp, &tune_request, i, &tune_result);
  }
  return freq;
}


void rf_uhd_get_time(void *h, time_t *secs, double *frac_secs) {
  rf_uhd_handler_t *handler = (rf_uhd_handler_t*) h;
  uhd_usrp_get_time_now(handler->usrp, 0, secs, frac_secs);
}

int rf_uhd_recv_with_time(void *h,
                    void *data,
                    uint32_t nsamples,
                    bool blocking,
                    time_t *secs,
                    double *frac_secs) 
{
  return rf_uhd_recv_with_time_multi(h, &data, nsamples, blocking, secs, frac_secs);
}

int rf_uhd_recv_with_time_multi(void *h,
                                void **data,
                                uint32_t nsamples,
                                bool blocking,
                                time_t *secs,
                                double *frac_secs) 
{
  
  rf_uhd_handler_t *handler = (rf_uhd_handler_t*) h;
  size_t rxd_samples;
  uhd_rx_metadata_handle *md = &handler->rx_md_first; 
  int trials = 0; 
  if (blocking) {
    int n = 0;
    do {
      size_t rx_samples = nsamples;
             
      if (rx_samples > nsamples - n) {
        rx_samples = nsamples - n; 
      }
      void *buffs_ptr[4]; 
      for (int i=0;i<handler->nof_rx_channels;i++) {
        cf_t *data_c = (cf_t*) data[i];
        buffs_ptr[i] = &data_c[n];        
      }

      uhd_error error = uhd_rx_streamer_recv(handler->rx_stream, buffs_ptr, 
                                             rx_samples, md, 1.0, false, &rxd_samples);
      if (error) {
        fprintf(stderr, "Error receiving from UHD: %d\n", error);
        return -1; 
      }
      md = &handler->rx_md; 
      n += rxd_samples;
      trials++;
      
      uhd_rx_metadata_error_code_t error_code;
      uhd_rx_metadata_error_code(*md, &error_code);
      if (error_code == UHD_RX_METADATA_ERROR_CODE_OVERFLOW) {
        log_overflow(handler);
      } else if (error_code == UHD_RX_METADATA_ERROR_CODE_LATE_COMMAND) {
        log_late(handler, true);
      } else if (error_code == UHD_RX_METADATA_ERROR_CODE_TIMEOUT) {
        fprintf(stderr, "Error timed out while receiving samples from UHD.\n");
        return -1;
      } else if (error_code != UHD_RX_METADATA_ERROR_CODE_NONE ) {
        fprintf(stderr, "Error code 0x%x was returned during streaming. Aborting.\n", error_code);
<<<<<<< HEAD
=======
        // FIXME: Keep going if an error not mentioned above occurs
        // return -1;
>>>>>>> 55446fc2
      }
      
    } while (n < nsamples && trials < 100);
  } else {
    return uhd_rx_streamer_recv(handler->rx_stream, data, 
                                nsamples, md, 0.0, false, &rxd_samples);
  }
  if (secs && frac_secs) {
    uhd_rx_metadata_time_spec(handler->rx_md_first, secs, frac_secs);
  }
  return nsamples;
}
                   
int rf_uhd_send_timed(void *h,
                     void *data,
                     int nsamples,
                     time_t secs,
                     double frac_secs,                      
                     bool has_time_spec,
                     bool blocking,
                     bool is_start_of_burst,
                     bool is_end_of_burst) 
{
  void *_data[SRSLTE_MAX_PORTS]= {data, zero_mem, zero_mem, zero_mem};

  return rf_uhd_send_timed_multi(h, _data, nsamples, secs, frac_secs, has_time_spec, blocking, is_start_of_burst, is_end_of_burst);
}

int rf_uhd_send_timed_multi(void *h,
                            void *data[4],
                            int nsamples,
                            time_t secs,
                            double frac_secs,
                            bool has_time_spec,
                            bool blocking,
                            bool is_start_of_burst,
                            bool is_end_of_burst) {
  rf_uhd_handler_t* handler = (rf_uhd_handler_t*) h;
  
  /* Resets the USRP time FIXME: this might cause problems for burst transmissions */
  if (!has_time_spec && is_start_of_burst && handler->nof_tx_channels > 1) {
    uhd_usrp_set_time_now(handler->usrp, 0, 0, 0);
    uhd_tx_metadata_set_time_spec(&handler->tx_md, 0, 0.1);
  }

  size_t txd_samples;
  if (has_time_spec) {
    uhd_tx_metadata_set_time_spec(&handler->tx_md, secs, frac_secs);
  }
  int trials = 0; 
  if (blocking) {
    int n = 0;
    cf_t *data_c[4];
    for (int i = 0; i < 4; i++) {
      data_c[i] = data[i];
    }
    do {
      size_t tx_samples = handler->tx_nof_samples;
      
      // First packet is start of burst if so defined, others are never 
      if (n == 0) {
        uhd_tx_metadata_set_start(&handler->tx_md, is_start_of_burst);
      } else {
        uhd_tx_metadata_set_start(&handler->tx_md, false);
      }
      
      // middle packets are never end of burst, last one as defined
      if (nsamples - n > tx_samples) {
        uhd_tx_metadata_set_end(&handler->tx_md, false);
      } else {
        tx_samples = nsamples - n; 
        uhd_tx_metadata_set_end(&handler->tx_md, is_end_of_burst);
      }

      const void *buffs_ptr[4];
      for (int i = 0; i < 4; i++) {
        void *buff = (void*) &data_c[i][n];
        buffs_ptr[i] = buff;
      }
      uhd_error error = uhd_tx_streamer_send(handler->tx_stream, buffs_ptr, 
                                             tx_samples, &handler->tx_md, 3.0, &txd_samples);
      if (error) {
        fprintf(stderr, "Error sending to UHD: %d\n", error);
        return -1; 
      }
      // Increase time spec 
      uhd_tx_metadata_add_time_spec(&handler->tx_md, txd_samples/handler->tx_rate);
      n += txd_samples;
      trials++;
    } while (n < nsamples && trials < 100);
    return nsamples;
  } else {
    const void *buffs_ptr[4];
    for (int i = 0; i < 4; i++) {
     buffs_ptr[i] = data[i];
    }
    uhd_tx_metadata_set_start(&handler->tx_md, is_start_of_burst);
    uhd_tx_metadata_set_end(&handler->tx_md, is_end_of_burst);
    return uhd_tx_streamer_send(handler->tx_stream, buffs_ptr, nsamples, &handler->tx_md, 0.0, &txd_samples);
  }
}
<|MERGE_RESOLUTION|>--- conflicted
+++ resolved
@@ -333,9 +333,8 @@
     
     bzero(zero_mem, sizeof(cf_t)*64*1024);
 
+    // Check external clock argument
     enum {DEFAULT, EXTERNAL, GPSDO} clock_src;
-
-    // Set external clock reference
     if (strstr(args, "clock=external")) {
       remove_substring(args, "clock=external");
       clock_src = EXTERNAL;
@@ -345,6 +344,17 @@
       clock_src = GPSDO;
     } else {
       clock_src = DEFAULT;
+    }
+
+    // Set over the wire format
+    char *otw_format = "sc16";
+    if (strstr(args, "otw_format=sc12")) {
+      otw_format = "sc12";
+    } else if (strstr(args, "otw_format=sc16")) {
+      /* Do nothing */
+    } else if (strstr(args, "otw_format=")) {
+      fprintf(stderr, "Wrong over the wire format. Valid formats: sc12, sc16\n");
+      return -1;
     }
 
     /* If device type or name not given in args, choose a B200 */
@@ -407,21 +417,7 @@
       uhd_usrp_set_clock_source(handler->usrp, "gpsdo", 0);
     }
 
-<<<<<<< HEAD
-=======
-    // Set over the wire format
-    char *otw_format = "sc16";
-    if (strstr(args, "otw_format=sc12")) {
-      otw_format = "sc12";
-    } else if (strstr(args, "otw_format=sc16")) {
-      /* Do nothing */
-    } else if (strstr(args, "otw_format=")) {
-      fprintf(stderr, "Wrong over the wire format. Valid formats: sc12, sc16\n", error);
-      return -1;
-    }
-
->>>>>>> 55446fc2
-    handler->has_rssi = get_has_rssi(handler);  
+    handler->has_rssi = get_has_rssi(handler);
     if (handler->has_rssi) {        
       uhd_sensor_value_make_from_realnum(&handler->rssi_value, "rssi", 0, "dBm", "%f");      
     }
@@ -668,11 +664,6 @@
         return -1;
       } else if (error_code != UHD_RX_METADATA_ERROR_CODE_NONE ) {
         fprintf(stderr, "Error code 0x%x was returned during streaming. Aborting.\n", error_code);
-<<<<<<< HEAD
-=======
-        // FIXME: Keep going if an error not mentioned above occurs
-        // return -1;
->>>>>>> 55446fc2
       }
       
     } while (n < nsamples && trials < 100);
