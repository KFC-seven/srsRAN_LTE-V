--- conflicted
+++ resolved
@@ -1123,12 +1123,6 @@
         // Initialize the round keys
         rijndael_key_schedule(k, &round_keys);
 
-<<<<<<< HEAD
-=======
-        // Compute OPc
-        compute_OPc(&round_keys, op, op_c);
-
->>>>>>> 0fcb27de
         // Compute temp
         for(i=0; i<16; i++)
         {
@@ -1210,12 +1204,6 @@
         // Initialize the round keys
         rijndael_key_schedule(k, &round_keys);
 
-<<<<<<< HEAD
-=======
-        // Compute OPc
-        compute_OPc(&round_keys, op, op_c);
-
->>>>>>> 0fcb27de
         // Compute temp
         for(i=0; i<16; i++)
         {
@@ -1298,12 +1286,6 @@
         // Initialize the round keys
         rijndael_key_schedule(k, &round_keys);
 
-<<<<<<< HEAD
-=======
-        // Compute OPc
-        compute_OPc(&round_keys, op, op_c);
-
->>>>>>> 0fcb27de
         // Compute temp
         for(i=0; i<16; i++)
         {
@@ -1406,12 +1388,6 @@
         // Initialize the round keys
         rijndael_key_schedule(k, &round_keys);
 
-<<<<<<< HEAD
-=======
-        // Compute OPc
-        compute_OPc(&round_keys, op, op_c);
-
->>>>>>> 0fcb27de
         // Compute temp
         for(i=0; i<16; i++)
         {
