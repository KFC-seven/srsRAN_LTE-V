/**
 *
 * \section COPYRIGHT
 *
 * Copyright 2013-2014 The libLTE Developers. See the
 * COPYRIGHT file at the top-level directory of this distribution.
 *
 * \section LICENSE
 *
 * This file is part of the libLTE library.
 *
 * libLTE is free software: you can redistribute it and/or modify
 * it under the terms of the GNU Lesser General Public License as
 * published by the Free Software Foundation, either version 3 of
 * the License, or (at your option) any later version.
 *
 * libLTE is distributed in the hope that it will be useful,
 * but WITHOUT ANY WARRANTY; without even the implied warranty of
 * MERCHANTABILITY or FITNESS FOR A PARTICULAR PURPOSE.  See the
 * GNU Lesser General Public License for more details.
 *
 * A copy of the GNU Lesser General Public License can be found in
 * the LICENSE file in the top-level directory of this distribution
 * and at http://www.gnu.org/licenses/.
 *
 */



#include <stdio.h>
#include <math.h>
#include <complex.h>
#include <stdint.h>
#include <string.h>

#include "soft_algs.h"
#include "liblte/phy/utils/vector.h"

#define QAM16_THRESHOLD		2/sqrt(10)
#define QAM64_THRESHOLD_1	2/sqrt(42)
#define QAM64_THRESHOLD_2	4/sqrt(42)
#define QAM64_THRESHOLD_3	6/sqrt(42)

<<<<<<< HEAD
#ifdef LLR_APPROX_USE_VOLK

typedef _Complex float cf_t; 

float d[10000][64];
float num[10000], den[10000];

=======

typedef _Complex float cf_t; 

//#define LLR_APPROX_USE_VOLK
#define LLR_APPROX_OPT

#ifdef LLR_APPROX_OPT

float dd[10000][7];	////// NUEVO: 7 distances that are needed to compute LLR approx for 64QAM 
uint32_t zone[10000];	////// NUEVO: zone of received symbol with respect to grid of QAM constellation diagram



/**
 * @ingroup Received modulation symbol zone
 * Determine location of received modulation symbol
 *
 * \param in input symbol (_Complex float)
 * \param z associated zone in constellation diagram (int)
 * \param N number of symbols
 */
static void zone_QPSK(const cf_t *in, uint32_t *z, int N) {

	int s;
	float re, im;

	for (s=0;s<N;s++) {

	    re = __real__ in[s];
	    im = __imag__ in[s];

	    if (re > 0) {
		if (im > 0) { 	/* 1st Quadrand (upper-right) */
			z[s] = 0;
		} else {	/* 4th Quadrand (lower-right) */
			z[s] = 1;
		}
	    } else {
		if (im > 0) {	/* 2nd Quadrand (upper-left) */
			z[s] = 2;
		} else {	/* 3rd Quadrand (lower-left) */
			z[s] = 3;
		}
	    }
	}
}

/**
 * @ingroup Received modulation symbol zone
 * Determine location of received modulation symbol
 *
 * \param in input symbol (_Complex float)
 * \param z associated zone in constellation diagram (int)
 * \param N number of symbols
 */
static void zone_QAM16(const cf_t *in, uint32_t *z, int N) {

	int s;
	float re, im;

	for (s=0;s<N;s++) {

	    re = __real__ in[s];
	    im = __imag__ in[s];

	    if (re > 0) {
		if (im > 0) { 	/* 1st Quadrand (upper-right) */
			if (re > QAM16_THRESHOLD) {
				if (im > QAM16_THRESHOLD) {
					z[s] = 3;
				} else {
					z[s] = 2;
				}
			} else {
				if (im > QAM16_THRESHOLD) {
					z[s] = 1;
				} else {
					z[s] = 0;
				}
			}
		} else {	/* 4th Quadrand (lower-right) */
			if (re > QAM16_THRESHOLD) {
				if (im < -QAM16_THRESHOLD) {
					z[s] = 7;
				} else {
					z[s] = 6;
				}
			} else {
				if (im < -QAM16_THRESHOLD) {
					z[s] = 5;
				} else {
					z[s] = 4;
				}
			}
		}
	    } else {
		if (im > 0) {	/* 2nd Quadrand (upper-left) */
			if (re < -QAM16_THRESHOLD) {
				if (im > QAM16_THRESHOLD) {
					z[s] = 11;
				} else {
					z[s] = 10;
				}
			} else {
				if (im > QAM16_THRESHOLD) {
					z[s] = 9;
				} else {
					z[s] = 8;
				}
			}
		} else {	/* 3rd Quadrand (lower-left) */
			if (re < -QAM16_THRESHOLD) {
				if (im < -QAM16_THRESHOLD) {
					z[s] = 15;
				} else {
					z[s] = 14;
				}
			} else {
				if (im < -QAM16_THRESHOLD) {
					z[s] = 13;
				} else {
					z[s] = 12;
				}
			}
		}
	    }
	}
}

/**
 * @ingroup Received modulation symbol zone
 * Determine location of received modulation symbol
 *
 * \param in input symbol (_Complex float)
 * \param z associated zone in constellation diagram (int)
 * \param N number of symbols
 */

static void zone_QAM64(const cf_t *in, uint32_t *z, int N) {

	int s;
	float re, im;

	for (s=0;s<N;s++) {

  	    re = __real__ in[s];
	    im = __imag__ in[s];

	    if (re > 0) {

		if (im > 0) {

			if (re > QAM64_THRESHOLD_2) {

				if (re > QAM64_THRESHOLD_3) {

					if (im > QAM64_THRESHOLD_2) {
						if (im > QAM64_THRESHOLD_3) {
							z[s] = 15;
						} else {
							z[s] = 14;
						}
					} else if (im > QAM64_THRESHOLD_1) {
						z[s] = 10;
					} else {
						z[s] = 11;
					}

				} else {

					if (im > QAM64_THRESHOLD_2) {
						if (im > QAM64_THRESHOLD_3) {
							z[s] = 13;
						} else {
							z[s] = 12;
						}
					} else if (im > QAM64_THRESHOLD_1) {
						z[s] = 8;
					} else {
						z[s] = 9;
					}
				}

			} else if (re > QAM64_THRESHOLD_1) {

				if (im > QAM64_THRESHOLD_2) {
					if (im > QAM64_THRESHOLD_3) {
						z[s] = 5;
					} else {
						z[s] = 4;
					}
				} else if (im > QAM64_THRESHOLD_1) {
					z[s] = 0;
				} else {
					z[s] = 1;
				}

			} else {
				if (im > QAM64_THRESHOLD_2) {
					if (im > QAM64_THRESHOLD_3) {
						z[s] = 7;
					} else {
						z[s] = 6;
					}
				} else if (im > QAM64_THRESHOLD_1) {
					z[s] = 2;
				} else {
					z[s] = 3;
				}
			}

		} else { /* forth quadrant (lower-right) */

			if (re > QAM64_THRESHOLD_2) {

				if (re > QAM64_THRESHOLD_3) {

					if (im < -QAM64_THRESHOLD_2) {
						if (im < -QAM64_THRESHOLD_3) {
							z[s] = 31;
						} else {
							z[s] = 30;
						}
					} else if (im < -QAM64_THRESHOLD_1) {
						z[s] = 26;
					} else {
						z[s] = 27;
					}

				} else {

					if (im < -QAM64_THRESHOLD_2) {
						if (im < -QAM64_THRESHOLD_3) {
							z[s] = 29;
						} else {
							z[s] = 28;
						}
					} else if (im < -QAM64_THRESHOLD_1) {
						z[s] = 24;
					} else {
						z[s] = 25;
					}
				}

			} else if (re > QAM64_THRESHOLD_1) {

				if (im < -QAM64_THRESHOLD_2) {
					if (im < -QAM64_THRESHOLD_3) {
						z[s] = 21;
					} else {
						z[s] = 20;
					}
				} else if (im < -QAM64_THRESHOLD_1) {
					z[s] = 16;
				} else {
					z[s] = 17;
				}

			} else {
				if (im < -QAM64_THRESHOLD_2) {
					if (im < -QAM64_THRESHOLD_3) {
						z[s] = 23;
					} else {
						z[s] = 22;
					}
				} else if (im < -QAM64_THRESHOLD_1) {
					z[s] = 18;
				} else {
					z[s] = 19;
				}
			}
		}

	    } else { /* re < 0 */

		if (im > 0) { /* second quadrant (upper-left) */

			if (re < -QAM64_THRESHOLD_2) {

				if (re < -QAM64_THRESHOLD_3) {

					if (im > QAM64_THRESHOLD_2) {
						if (im > QAM64_THRESHOLD_3) {
							z[s] = 47;
						} else {
							z[s] = 46;
						}
					} else if (im > QAM64_THRESHOLD_1) {
						z[s] = 42;
					} else {
						z[s] = 43;
					}

				} else {

					if (im > QAM64_THRESHOLD_2) {
						if (im > QAM64_THRESHOLD_3) {
							z[s] = 45;
						} else {
							z[s] = 44;
						}
					} else if (im > QAM64_THRESHOLD_1) {
						z[s] = 40;
					} else {
						z[s] = 41;
					}
				}

			} else if (re < -QAM64_THRESHOLD_1) {

				if (im > QAM64_THRESHOLD_2) {
					if (im > QAM64_THRESHOLD_3) {
						z[s] = 37;
					} else {
						z[s] = 36;
					}
				} else if (im > QAM64_THRESHOLD_1) {
					z[s] = 32;
				} else {
					z[s] = 33;
				}

			} else {
				if (im > QAM64_THRESHOLD_2) {
					if (im > QAM64_THRESHOLD_3) {
						z[s] = 39;
					} else {
						z[s] = 38;
					}
				} else if (im > QAM64_THRESHOLD_1) {
					z[s] = 34;
				} else {
					z[s] = 35;
				}
			}
		} else { /* third quadrant (lower-left) */
			if (re < -QAM64_THRESHOLD_2) {

				if (re < -QAM64_THRESHOLD_3) {

					if (im < -QAM64_THRESHOLD_2) {
						if (im < -QAM64_THRESHOLD_3) {
							z[s] = 63;
						} else {
							z[s] = 62;
						}
					} else if (im < -QAM64_THRESHOLD_1) {
						z[s] = 58;
					} else {
						z[s] = 59;
					}

				} else {

					if (im < -QAM64_THRESHOLD_2) {
						if (im < -QAM64_THRESHOLD_3) {
							z[s] = 61;
						} else {
							z[s] = 60;
						}
					} else if (im < -QAM64_THRESHOLD_1) {
						z[s] = 56;
					} else {
						z[s] = 57;
					}
				}

			} else if (re < -QAM64_THRESHOLD_1) {

				if (im < -QAM64_THRESHOLD_2) {
					if (im < -QAM64_THRESHOLD_3) {
						z[s] = 53;
					} else {
						z[s] = 52;
					}
				} else if (im < -QAM64_THRESHOLD_1) {
					z[s] = 48;
				} else {
					z[s] = 49;
				}

			} else {
				if (im < -QAM64_THRESHOLD_2) {
					if (im < -QAM64_THRESHOLD_3) {
						z[s] = 55;
					} else {
						z[s] = 54;
					}
				} else if (im < -QAM64_THRESHOLD_1) {
					z[s] = 50;
				} else {
					z[s] = 51;
				}
			}

		}
	    }
	}
}

static void compute_zone(const cf_t *in, uint32_t *z, int N, int B)
{
    switch(B) {
	case 1:	{memset(zone, 0, N*sizeof(int)); break;}/* BPSK */
	case 2: {zone_QPSK(in, z, N); break;}		/* QPSK */
	case 4: {zone_QAM16(in, z, N); break;}		/* 16QAM */
	case 6: {zone_QAM64(in, z, N); break;}		/* 64QAM */
    }
}

static void compute_square_dist(const cf_t *in, cf_t *symbols, uint32_t (*idx)[7], int N, int B) {
  int s, b;
  float *d_ptr;
	float x, y;
  cf_t symbols_extract[7];

  for (s=0;s<N;s++) {	/* N: number of received symbols */
    d_ptr = dd[s];
    for (b=0;b<B+1;b++) {
	symbols_extract[b] = symbols[idx[zone[s]][b]];	/* only subset of distances to constellation points needed for LLR approx */
	//x = __real__ in[s] - __real__ symbols[idx[zone[s]][b]];
	//y = __imag__ in[s] - __imag__ symbols[idx[zone[s]][b]];
	//dd[s][b] = x*x + y*y;
	//printf("\n%f + j %f", __real__ symbols_extract[b], __imag__ symbols_extract[b]);
    }
    vec_square_dist(in[s], symbols_extract, d_ptr, B+1);/* B+1 distances to be computed */
  }
}

static void compute_llr(int N, int B, uint32_t (*min)[64][6], float sigma2, float *out) {
  int s, b;
  for (s = 0; s < N; s++) {     
    for (b = 0; b < B; b++) {   /* bits per symbol */
      out[s * B + b] = (dd[s][min[0][zone[s]][b]] - dd[s][min[1][zone[s]][b]]) / sigma2;
    }
  }
}

void llr_approx(const _Complex float *in, float *out, int N, int M, int B,
           _Complex float *symbols, uint32_t(*S)[6][32], uint32_t (*idx)[7], uint32_t (*min)[64][6], float sigma2)
{
  if ((M == 2) || (M == 4) || (M == 16) || (M == 64)) {
	compute_zone(in, zone, N, B);
    	compute_square_dist(in, symbols, idx, N, B);
    	compute_llr(N, B, min, sigma2, out);
  }
}

#endif 

#ifdef LLR_APPROX_USE_VOLK

float d[10000][64];
float num[10000], den[10000];

>>>>>>> 76ba600c
static void compute_square_dist(const cf_t *in, cf_t *symbols, int N, int M) {
  int s;
  float *d_ptr; 
  for (s = 0; s < N; s++) {     
    d_ptr = d[s];
    vec_square_dist(in[s], symbols, d_ptr, M);
  }
}

static void compute_min_dist(uint32_t (*S)[6][32], int N, int B, int M) {
  int s, b, i;
  for (s = 0; s < N; s++) {     
    for (b = 0; b < B; b++) {   /* bits per symbol */
      /* initiate num[b] and den[b] */
      num[s * B + b] = 1e10;
      den[s * B + b] = 1e10;

      for (i = 0; i < M / 2; i++) {     
        if (d[s][S[0][b][i]] < num[s * B + b]) {
          num[s * B + b] = d[s][S[0][b][i]];
        }
        if (d[s][S[1][b][i]] < den[s * B + b]) {
          den[s * B + b] = d[s][S[1][b][i]];
        }
      }
    }
  }
}

static void compute_llr(int N, int B, float sigma2, float *out) {
  int s, b;
  for (s = 0; s < N; s++) {     
<<<<<<< HEAD
    for (b = 0; b < B; b++) {   /* bits per symbol */
      out[s * B + b] = (num[s * B + b]-den[s * B + b]) / sigma2;
    }
  }
}

void llr_approx(const _Complex float *in, float *out, int N, int M, int B,
           _Complex float *symbols, uint32_t(*S)[6][32], float sigma2)
{
  
  if (M <= 64) {
    compute_square_dist(in, symbols, N, M);

    compute_min_dist(S, N, B, M);
    
    compute_llr(N, B, sigma2, out);
  }
=======
    for (b = 0; b < B; b++) {  /* bits per symbol */
      out[s * B + b] = (num[s * B + b]-den[s * B + b]) / sigma2;
    }
  }
>>>>>>> 76ba600c
}

void llr_approx(const _Complex float *in, float *out, int N, int M, int B,
           _Complex float *symbols, uint32_t(*S)[6][32], uint32_t (*idx)[7], uint32_t (*min)[64][6], float sigma2)
{
  
  if (M <= 64) {
    compute_square_dist(in, symbols, N, M);

    compute_min_dist(S, N, B, M);
    
    compute_llr(N, B, sigma2, out);
  }
}

#endif

#ifdef LLR_APPROX_OLD

/**
 * @ingroup Soft Modulation Demapping based on the approximate
 * log-likelihood algorithm
 * Common algorithm that approximates the log-likelihood ratio. It takes
 * only the two closest constellation symbols into account, one with a '0'
 * and the other with a '1' at the given bit position.
 *
 * \param in input symbols (_Complex float)
 * \param out output symbols (float)
 * \param N Number of input symbols
 * \param M Number of constellation points
 * \param B Number of bits per symbol
 * \param symbols constellation symbols
 * \param S Soft demapping auxiliary matrix
 * \param sigma2 Noise vatiance
 */
void llr_approx(const _Complex float *in, float *out, int N, int M, int B,
           _Complex float *symbols, uint32_t(*S)[6][32], uint32_t (*idx)[7], uint32_t (*min)[64][6], float sigma2)
{
  int i, s, b;
  float num, den;
  int change_sign = -1;
  float x, y, d[64];

  for (s = 0; s < N; s++) {     /* recevied symbols */
    /* Compute the distances squared d[i] between the received symbol and all constellation points */
    for (i = 0; i < M; i++) {
      x = __real__ in[s] - __real__ symbols[i];
      y = __imag__ in[s] - __imag__ symbols[i];
      d[i] = x * x + y * y;
    }

    for (b = 0; b < B; b++) {   /* bits per symbol */
      /* initiate num[b] and den[b] */
      num = d[S[0][b][0]];
      den = d[S[1][b][0]];

      /* Minimum distance squared search between recevied symbol and a constellation point with a
         '1' and a '0' for each bit position */
      for (i = 1; i < M / 2; i++) {     /* half the constellation points have '1'|'0' at any given bit position */
        if (d[S[0][b][i]] < num) {
          num = d[S[0][b][i]];
        }
        if (d[S[1][b][i]] < den) {
          den = d[S[1][b][i]];
        }
      }
      /* Theoretical LLR and approximate LLR values are positive if
       * symbol(s) with '0' is/are closer and negative if symbol(s)
       * with '1' are closer.
       * Change sign if mapping negative to '0' and positive to '1' */
      out[s * B + b] = change_sign * (den - num) / sigma2;
<<<<<<< HEAD
      if (s<10)
        printf("out[%d]=%f=%f/%f\n",s*B+b,out[s*B+b], num,den);
    }
=======
/*      if (s<10)
        printf("out[%d]=%f=%f/%f\n",s*B+b,out[s*B+b], num,den);
  */  }
>>>>>>> 76ba600c
  }

}

#endif

/**
 * @ingroup Soft Modulation Demapping based on the approximate
 * log-likelihood ratio algorithm
 * Common algorithm that approximates the log-likelihood ratio. It takes
 * only the two closest constellation symbols into account, one with a '0'
 * and the other with a '1' at the given bit position.
 *
 * \param in input symbols (_Complex float)
 * \param out output symbols (float)
 * \param N Number of input symbols
 * \param M Number of constellation points
 * \param B Number of bits per symbol
 * \param symbols constellation symbols
 * \param S Soft demapping auxiliary matrix
 * \param sigma2 Noise vatiance
 */
void llr_exact(const _Complex float *in, float *out, int N, int M, int B,
          _Complex float *symbols, uint32_t(*S)[6][32], float sigma2)
{
  int i, s, b;
  float num, den;
  int change_sign = -1;
  float x, y, d[64];

  for (s = 0; s < N; s++) {     /* recevied symbols */
    /* Compute exp{·} of the distances squared d[i] between the received symbol and all constellation points */
    for (i = 0; i < M; i++) {
      x = __real__ in[s] - __real__ symbols[i];
      y = __imag__ in[s] - __imag__ symbols[i];
      d[i] = exp(-1 * (x * x + y * y) / sigma2);
    }

    /* Sum up the corresponding d[i]'s for each bit position */
    for (b = 0; b < B; b++) {   /* bits per symbol */
      /* initiate num[b] and den[b] */
      num = 0;
      den = 0;

      for (i = 0; i < M / 2; i++) {     /* half the constellation points have '1'|'0' at any given bit position */
        num += d[S[0][b][i]];
        den += d[S[1][b][i]];
      }
      /* Theoretical LLR and approximate LLR values are positive if
       * symbol(s) with '0' is/are closer and negative if symbol(s)
       * with '1' are closer.
       * Change sign if mapping negative to '0' and positive to '1' */
      out[s * B + b] = change_sign * log(num / den);
    }
  }
}<|MERGE_RESOLUTION|>--- conflicted
+++ resolved
@@ -41,26 +41,16 @@
 #define QAM64_THRESHOLD_2	4/sqrt(42)
 #define QAM64_THRESHOLD_3	6/sqrt(42)
 
-<<<<<<< HEAD
-#ifdef LLR_APPROX_USE_VOLK
-
-typedef _Complex float cf_t; 
-
-float d[10000][64];
-float num[10000], den[10000];
-
-=======
-
-typedef _Complex float cf_t; 
-
-//#define LLR_APPROX_USE_VOLK
-#define LLR_APPROX_OPT
-
-#ifdef LLR_APPROX_OPT
-
-float dd[10000][7];	////// NUEVO: 7 distances that are needed to compute LLR approx for 64QAM 
-uint32_t zone[10000];	////// NUEVO: zone of received symbol with respect to grid of QAM constellation diagram
-
+
+typedef _Complex float cf_t;
+
+// There are 3 implemenations: 1 - based on zones; 2 - using volk, 3 - straightforward C
+#define LLR_APPROX_IMPLEMENTATION 1
+
+#if LLR_APPROX_IMPLEMENTATION == 1
+
+float dd[10000][7];             // 7 distances that are needed to compute LLR approx for 64QAM 
+uint32_t zone[10000];           // Zone of received symbol with respect to grid of QAM constellation diagram
 
 
 /**
@@ -71,30 +61,31 @@
  * \param z associated zone in constellation diagram (int)
  * \param N number of symbols
  */
-static void zone_QPSK(const cf_t *in, uint32_t *z, int N) {
-
-	int s;
-	float re, im;
-
-	for (s=0;s<N;s++) {
-
-	    re = __real__ in[s];
-	    im = __imag__ in[s];
-
-	    if (re > 0) {
-		if (im > 0) { 	/* 1st Quadrand (upper-right) */
-			z[s] = 0;
-		} else {	/* 4th Quadrand (lower-right) */
-			z[s] = 1;
-		}
-	    } else {
-		if (im > 0) {	/* 2nd Quadrand (upper-left) */
-			z[s] = 2;
-		} else {	/* 3rd Quadrand (lower-left) */
-			z[s] = 3;
-		}
-	    }
-	}
+static void zone_QPSK(const cf_t * in, uint32_t * z, int N)
+{
+
+  int s;
+  float re, im;
+
+  for (s = 0; s < N; s++) {
+
+    re = __real__ in[s];
+    im = __imag__ in[s];
+
+    if (re > 0) {
+      if (im > 0) {             /* 1st Quadrand (upper-right) */
+        z[s] = 0;
+      } else {                  /* 4th Quadrand (lower-right) */
+        z[s] = 1;
+      }
+    } else {
+      if (im > 0) {             /* 2nd Quadrand (upper-left) */
+        z[s] = 2;
+      } else {                  /* 3rd Quadrand (lower-left) */
+        z[s] = 3;
+      }
+    }
+  }
 }
 
 /**
@@ -105,78 +96,79 @@
  * \param z associated zone in constellation diagram (int)
  * \param N number of symbols
  */
-static void zone_QAM16(const cf_t *in, uint32_t *z, int N) {
-
-	int s;
-	float re, im;
-
-	for (s=0;s<N;s++) {
-
-	    re = __real__ in[s];
-	    im = __imag__ in[s];
-
-	    if (re > 0) {
-		if (im > 0) { 	/* 1st Quadrand (upper-right) */
-			if (re > QAM16_THRESHOLD) {
-				if (im > QAM16_THRESHOLD) {
-					z[s] = 3;
-				} else {
-					z[s] = 2;
-				}
-			} else {
-				if (im > QAM16_THRESHOLD) {
-					z[s] = 1;
-				} else {
-					z[s] = 0;
-				}
-			}
-		} else {	/* 4th Quadrand (lower-right) */
-			if (re > QAM16_THRESHOLD) {
-				if (im < -QAM16_THRESHOLD) {
-					z[s] = 7;
-				} else {
-					z[s] = 6;
-				}
-			} else {
-				if (im < -QAM16_THRESHOLD) {
-					z[s] = 5;
-				} else {
-					z[s] = 4;
-				}
-			}
-		}
-	    } else {
-		if (im > 0) {	/* 2nd Quadrand (upper-left) */
-			if (re < -QAM16_THRESHOLD) {
-				if (im > QAM16_THRESHOLD) {
-					z[s] = 11;
-				} else {
-					z[s] = 10;
-				}
-			} else {
-				if (im > QAM16_THRESHOLD) {
-					z[s] = 9;
-				} else {
-					z[s] = 8;
-				}
-			}
-		} else {	/* 3rd Quadrand (lower-left) */
-			if (re < -QAM16_THRESHOLD) {
-				if (im < -QAM16_THRESHOLD) {
-					z[s] = 15;
-				} else {
-					z[s] = 14;
-				}
-			} else {
-				if (im < -QAM16_THRESHOLD) {
-					z[s] = 13;
-				} else {
-					z[s] = 12;
-				}
-			}
-		}
-	    }
-	}
+static void zone_QAM16(const cf_t * in, uint32_t * z, int N)
+{
+
+  int s;
+  float re, im;
+
+  for (s = 0; s < N; s++) {
+
+    re = __real__ in[s];
+    im = __imag__ in[s];
+
+    if (re > 0) {
+      if (im > 0) {             /* 1st Quadrand (upper-right) */
+        if (re > QAM16_THRESHOLD) {
+          if (im > QAM16_THRESHOLD) {
+            z[s] = 3;
+          } else {
+            z[s] = 2;
+          }
+        } else {
+          if (im > QAM16_THRESHOLD) {
+            z[s] = 1;
+          } else {
+            z[s] = 0;
+          }
+        }
+      } else {                  /* 4th Quadrand (lower-right) */
+        if (re > QAM16_THRESHOLD) {
+          if (im < -QAM16_THRESHOLD) {
+            z[s] = 7;
+          } else {
+            z[s] = 6;
+          }
+        } else {
+          if (im < -QAM16_THRESHOLD) {
+            z[s] = 5;
+          } else {
+            z[s] = 4;
+          }
+        }
+      }
+    } else {
+      if (im > 0) {             /* 2nd Quadrand (upper-left) */
+        if (re < -QAM16_THRESHOLD) {
+          if (im > QAM16_THRESHOLD) {
+            z[s] = 11;
+          } else {
+            z[s] = 10;
+          }
+        } else {
+          if (im > QAM16_THRESHOLD) {
+            z[s] = 9;
+          } else {
+            z[s] = 8;
+          }
+        }
+      } else {                  /* 3rd Quadrand (lower-left) */
+        if (re < -QAM16_THRESHOLD) {
+          if (im < -QAM16_THRESHOLD) {
+            z[s] = 15;
+          } else {
+            z[s] = 14;
+          }
+        } else {
+          if (im < -QAM16_THRESHOLD) {
+            z[s] = 13;
+          } else {
+            z[s] = 12;
+          }
+        }
+      }
+    }
+  }
 }
 
 /**
@@ -188,342 +180,359 @@
  * \param N number of symbols
  */
 
-static void zone_QAM64(const cf_t *in, uint32_t *z, int N) {
-
-	int s;
-	float re, im;
-
-	for (s=0;s<N;s++) {
-
-  	    re = __real__ in[s];
-	    im = __imag__ in[s];
-
-	    if (re > 0) {
-
-		if (im > 0) {
-
-			if (re > QAM64_THRESHOLD_2) {
-
-				if (re > QAM64_THRESHOLD_3) {
-
-					if (im > QAM64_THRESHOLD_2) {
-						if (im > QAM64_THRESHOLD_3) {
-							z[s] = 15;
-						} else {
-							z[s] = 14;
-						}
-					} else if (im > QAM64_THRESHOLD_1) {
-						z[s] = 10;
-					} else {
-						z[s] = 11;
-					}
-
-				} else {
-
-					if (im > QAM64_THRESHOLD_2) {
-						if (im > QAM64_THRESHOLD_3) {
-							z[s] = 13;
-						} else {
-							z[s] = 12;
-						}
-					} else if (im > QAM64_THRESHOLD_1) {
-						z[s] = 8;
-					} else {
-						z[s] = 9;
-					}
-				}
-
-			} else if (re > QAM64_THRESHOLD_1) {
-
-				if (im > QAM64_THRESHOLD_2) {
-					if (im > QAM64_THRESHOLD_3) {
-						z[s] = 5;
-					} else {
-						z[s] = 4;
-					}
-				} else if (im > QAM64_THRESHOLD_1) {
-					z[s] = 0;
-				} else {
-					z[s] = 1;
-				}
-
-			} else {
-				if (im > QAM64_THRESHOLD_2) {
-					if (im > QAM64_THRESHOLD_3) {
-						z[s] = 7;
-					} else {
-						z[s] = 6;
-					}
-				} else if (im > QAM64_THRESHOLD_1) {
-					z[s] = 2;
-				} else {
-					z[s] = 3;
-				}
-			}
-
-		} else { /* forth quadrant (lower-right) */
-
-			if (re > QAM64_THRESHOLD_2) {
-
-				if (re > QAM64_THRESHOLD_3) {
-
-					if (im < -QAM64_THRESHOLD_2) {
-						if (im < -QAM64_THRESHOLD_3) {
-							z[s] = 31;
-						} else {
-							z[s] = 30;
-						}
-					} else if (im < -QAM64_THRESHOLD_1) {
-						z[s] = 26;
-					} else {
-						z[s] = 27;
-					}
-
-				} else {
-
-					if (im < -QAM64_THRESHOLD_2) {
-						if (im < -QAM64_THRESHOLD_3) {
-							z[s] = 29;
-						} else {
-							z[s] = 28;
-						}
-					} else if (im < -QAM64_THRESHOLD_1) {
-						z[s] = 24;
-					} else {
-						z[s] = 25;
-					}
-				}
-
-			} else if (re > QAM64_THRESHOLD_1) {
-
-				if (im < -QAM64_THRESHOLD_2) {
-					if (im < -QAM64_THRESHOLD_3) {
-						z[s] = 21;
-					} else {
-						z[s] = 20;
-					}
-				} else if (im < -QAM64_THRESHOLD_1) {
-					z[s] = 16;
-				} else {
-					z[s] = 17;
-				}
-
-			} else {
-				if (im < -QAM64_THRESHOLD_2) {
-					if (im < -QAM64_THRESHOLD_3) {
-						z[s] = 23;
-					} else {
-						z[s] = 22;
-					}
-				} else if (im < -QAM64_THRESHOLD_1) {
-					z[s] = 18;
-				} else {
-					z[s] = 19;
-				}
-			}
-		}
-
-	    } else { /* re < 0 */
-
-		if (im > 0) { /* second quadrant (upper-left) */
-
-			if (re < -QAM64_THRESHOLD_2) {
-
-				if (re < -QAM64_THRESHOLD_3) {
-
-					if (im > QAM64_THRESHOLD_2) {
-						if (im > QAM64_THRESHOLD_3) {
-							z[s] = 47;
-						} else {
-							z[s] = 46;
-						}
-					} else if (im > QAM64_THRESHOLD_1) {
-						z[s] = 42;
-					} else {
-						z[s] = 43;
-					}
-
-				} else {
-
-					if (im > QAM64_THRESHOLD_2) {
-						if (im > QAM64_THRESHOLD_3) {
-							z[s] = 45;
-						} else {
-							z[s] = 44;
-						}
-					} else if (im > QAM64_THRESHOLD_1) {
-						z[s] = 40;
-					} else {
-						z[s] = 41;
-					}
-				}
-
-			} else if (re < -QAM64_THRESHOLD_1) {
-
-				if (im > QAM64_THRESHOLD_2) {
-					if (im > QAM64_THRESHOLD_3) {
-						z[s] = 37;
-					} else {
-						z[s] = 36;
-					}
-				} else if (im > QAM64_THRESHOLD_1) {
-					z[s] = 32;
-				} else {
-					z[s] = 33;
-				}
-
-			} else {
-				if (im > QAM64_THRESHOLD_2) {
-					if (im > QAM64_THRESHOLD_3) {
-						z[s] = 39;
-					} else {
-						z[s] = 38;
-					}
-				} else if (im > QAM64_THRESHOLD_1) {
-					z[s] = 34;
-				} else {
-					z[s] = 35;
-				}
-			}
-		} else { /* third quadrant (lower-left) */
-			if (re < -QAM64_THRESHOLD_2) {
-
-				if (re < -QAM64_THRESHOLD_3) {
-
-					if (im < -QAM64_THRESHOLD_2) {
-						if (im < -QAM64_THRESHOLD_3) {
-							z[s] = 63;
-						} else {
-							z[s] = 62;
-						}
-					} else if (im < -QAM64_THRESHOLD_1) {
-						z[s] = 58;
-					} else {
-						z[s] = 59;
-					}
-
-				} else {
-
-					if (im < -QAM64_THRESHOLD_2) {
-						if (im < -QAM64_THRESHOLD_3) {
-							z[s] = 61;
-						} else {
-							z[s] = 60;
-						}
-					} else if (im < -QAM64_THRESHOLD_1) {
-						z[s] = 56;
-					} else {
-						z[s] = 57;
-					}
-				}
-
-			} else if (re < -QAM64_THRESHOLD_1) {
-
-				if (im < -QAM64_THRESHOLD_2) {
-					if (im < -QAM64_THRESHOLD_3) {
-						z[s] = 53;
-					} else {
-						z[s] = 52;
-					}
-				} else if (im < -QAM64_THRESHOLD_1) {
-					z[s] = 48;
-				} else {
-					z[s] = 49;
-				}
-
-			} else {
-				if (im < -QAM64_THRESHOLD_2) {
-					if (im < -QAM64_THRESHOLD_3) {
-						z[s] = 55;
-					} else {
-						z[s] = 54;
-					}
-				} else if (im < -QAM64_THRESHOLD_1) {
-					z[s] = 50;
-				} else {
-					z[s] = 51;
-				}
-			}
-
-		}
-	    }
-	}
-}
-
-static void compute_zone(const cf_t *in, uint32_t *z, int N, int B)
-{
-    switch(B) {
-	case 1:	{memset(zone, 0, N*sizeof(int)); break;}/* BPSK */
-	case 2: {zone_QPSK(in, z, N); break;}		/* QPSK */
-	case 4: {zone_QAM16(in, z, N); break;}		/* 16QAM */
-	case 6: {zone_QAM64(in, z, N); break;}		/* 64QAM */
-    }
-}
-
-static void compute_square_dist(const cf_t *in, cf_t *symbols, uint32_t (*idx)[7], int N, int B) {
+static void zone_QAM64(const cf_t * in, uint32_t * z, int N)
+{
+
+  int s;
+  float re, im;
+
+  for (s = 0; s < N; s++) {
+
+    re = __real__ in[s];
+    im = __imag__ in[s];
+
+    if (re > 0) {
+
+      if (im > 0) {
+
+        if (re > QAM64_THRESHOLD_2) {
+
+          if (re > QAM64_THRESHOLD_3) {
+
+            if (im > QAM64_THRESHOLD_2) {
+              if (im > QAM64_THRESHOLD_3) {
+                z[s] = 15;
+              } else {
+                z[s] = 14;
+              }
+            } else if (im > QAM64_THRESHOLD_1) {
+              z[s] = 10;
+            } else {
+              z[s] = 11;
+            }
+
+          } else {
+
+            if (im > QAM64_THRESHOLD_2) {
+              if (im > QAM64_THRESHOLD_3) {
+                z[s] = 13;
+              } else {
+                z[s] = 12;
+              }
+            } else if (im > QAM64_THRESHOLD_1) {
+              z[s] = 8;
+            } else {
+              z[s] = 9;
+            }
+          }
+
+        } else if (re > QAM64_THRESHOLD_1) {
+
+          if (im > QAM64_THRESHOLD_2) {
+            if (im > QAM64_THRESHOLD_3) {
+              z[s] = 5;
+            } else {
+              z[s] = 4;
+            }
+          } else if (im > QAM64_THRESHOLD_1) {
+            z[s] = 0;
+          } else {
+            z[s] = 1;
+          }
+
+        } else {
+          if (im > QAM64_THRESHOLD_2) {
+            if (im > QAM64_THRESHOLD_3) {
+              z[s] = 7;
+            } else {
+              z[s] = 6;
+            }
+          } else if (im > QAM64_THRESHOLD_1) {
+            z[s] = 2;
+          } else {
+            z[s] = 3;
+          }
+        }
+
+      } else {                  /* forth quadrant (lower-right) */
+
+        if (re > QAM64_THRESHOLD_2) {
+
+          if (re > QAM64_THRESHOLD_3) {
+
+            if (im < -QAM64_THRESHOLD_2) {
+              if (im < -QAM64_THRESHOLD_3) {
+                z[s] = 31;
+              } else {
+                z[s] = 30;
+              }
+            } else if (im < -QAM64_THRESHOLD_1) {
+              z[s] = 26;
+            } else {
+              z[s] = 27;
+            }
+
+          } else {
+
+            if (im < -QAM64_THRESHOLD_2) {
+              if (im < -QAM64_THRESHOLD_3) {
+                z[s] = 29;
+              } else {
+                z[s] = 28;
+              }
+            } else if (im < -QAM64_THRESHOLD_1) {
+              z[s] = 24;
+            } else {
+              z[s] = 25;
+            }
+          }
+
+        } else if (re > QAM64_THRESHOLD_1) {
+
+          if (im < -QAM64_THRESHOLD_2) {
+            if (im < -QAM64_THRESHOLD_3) {
+              z[s] = 21;
+            } else {
+              z[s] = 20;
+            }
+          } else if (im < -QAM64_THRESHOLD_1) {
+            z[s] = 16;
+          } else {
+            z[s] = 17;
+          }
+
+        } else {
+          if (im < -QAM64_THRESHOLD_2) {
+            if (im < -QAM64_THRESHOLD_3) {
+              z[s] = 23;
+            } else {
+              z[s] = 22;
+            }
+          } else if (im < -QAM64_THRESHOLD_1) {
+            z[s] = 18;
+          } else {
+            z[s] = 19;
+          }
+        }
+      }
+
+    } else {                    /* re < 0 */
+
+      if (im > 0) {             /* second quadrant (upper-left) */
+
+        if (re < -QAM64_THRESHOLD_2) {
+
+          if (re < -QAM64_THRESHOLD_3) {
+
+            if (im > QAM64_THRESHOLD_2) {
+              if (im > QAM64_THRESHOLD_3) {
+                z[s] = 47;
+              } else {
+                z[s] = 46;
+              }
+            } else if (im > QAM64_THRESHOLD_1) {
+              z[s] = 42;
+            } else {
+              z[s] = 43;
+            }
+
+          } else {
+
+            if (im > QAM64_THRESHOLD_2) {
+              if (im > QAM64_THRESHOLD_3) {
+                z[s] = 45;
+              } else {
+                z[s] = 44;
+              }
+            } else if (im > QAM64_THRESHOLD_1) {
+              z[s] = 40;
+            } else {
+              z[s] = 41;
+            }
+          }
+
+        } else if (re < -QAM64_THRESHOLD_1) {
+
+          if (im > QAM64_THRESHOLD_2) {
+            if (im > QAM64_THRESHOLD_3) {
+              z[s] = 37;
+            } else {
+              z[s] = 36;
+            }
+          } else if (im > QAM64_THRESHOLD_1) {
+            z[s] = 32;
+          } else {
+            z[s] = 33;
+          }
+
+        } else {
+          if (im > QAM64_THRESHOLD_2) {
+            if (im > QAM64_THRESHOLD_3) {
+              z[s] = 39;
+            } else {
+              z[s] = 38;
+            }
+          } else if (im > QAM64_THRESHOLD_1) {
+            z[s] = 34;
+          } else {
+            z[s] = 35;
+          }
+        }
+      } else {                  /* third quadrant (lower-left) */
+        if (re < -QAM64_THRESHOLD_2) {
+
+          if (re < -QAM64_THRESHOLD_3) {
+
+            if (im < -QAM64_THRESHOLD_2) {
+              if (im < -QAM64_THRESHOLD_3) {
+                z[s] = 63;
+              } else {
+                z[s] = 62;
+              }
+            } else if (im < -QAM64_THRESHOLD_1) {
+              z[s] = 58;
+            } else {
+              z[s] = 59;
+            }
+
+          } else {
+
+            if (im < -QAM64_THRESHOLD_2) {
+              if (im < -QAM64_THRESHOLD_3) {
+                z[s] = 61;
+              } else {
+                z[s] = 60;
+              }
+            } else if (im < -QAM64_THRESHOLD_1) {
+              z[s] = 56;
+            } else {
+              z[s] = 57;
+            }
+          }
+
+        } else if (re < -QAM64_THRESHOLD_1) {
+
+          if (im < -QAM64_THRESHOLD_2) {
+            if (im < -QAM64_THRESHOLD_3) {
+              z[s] = 53;
+            } else {
+              z[s] = 52;
+            }
+          } else if (im < -QAM64_THRESHOLD_1) {
+            z[s] = 48;
+          } else {
+            z[s] = 49;
+          }
+
+        } else {
+          if (im < -QAM64_THRESHOLD_2) {
+            if (im < -QAM64_THRESHOLD_3) {
+              z[s] = 55;
+            } else {
+              z[s] = 54;
+            }
+          } else if (im < -QAM64_THRESHOLD_1) {
+            z[s] = 50;
+          } else {
+            z[s] = 51;
+          }
+        }
+
+      }
+    }
+  }
+}
+
+static void compute_zone(const cf_t * in, uint32_t * z, int N, int B)
+{
+  switch (B) {
+    case 1:{
+        memset(zone, 0, N * sizeof(int));
+        break;
+      }                         /* BPSK */
+    case 2:{
+        zone_QPSK(in, z, N);
+        break;
+      }                         /* QPSK */
+    case 4:{
+        zone_QAM16(in, z, N);
+        break;
+      }                         /* 16QAM */
+    case 6:{
+        zone_QAM64(in, z, N);
+        break;
+      }                         /* 64QAM */
+  }
+}
+
+static void compute_square_dist(const cf_t * in, cf_t * symbols,
+                                uint32_t(*idx)[7], int N, int B)
+{
   int s, b;
   float *d_ptr;
-	float x, y;
   cf_t symbols_extract[7];
 
-  for (s=0;s<N;s++) {	/* N: number of received symbols */
+  for (s = 0; s < N; s++) {     /* N: number of received symbols */
     d_ptr = dd[s];
-    for (b=0;b<B+1;b++) {
-	symbols_extract[b] = symbols[idx[zone[s]][b]];	/* only subset of distances to constellation points needed for LLR approx */
-	//x = __real__ in[s] - __real__ symbols[idx[zone[s]][b]];
-	//y = __imag__ in[s] - __imag__ symbols[idx[zone[s]][b]];
-	//dd[s][b] = x*x + y*y;
-	//printf("\n%f + j %f", __real__ symbols_extract[b], __imag__ symbols_extract[b]);
-    }
-    vec_square_dist(in[s], symbols_extract, d_ptr, B+1);/* B+1 distances to be computed */
-  }
-}
-
-static void compute_llr(int N, int B, uint32_t (*min)[64][6], float sigma2, float *out) {
+    for (b = 0; b < B + 1; b++) {
+      symbols_extract[b] = symbols[idx[zone[s]][b]];    /* only subset of distances to constellation points needed for LLR approx */
+      //x = __real__ in[s] - __real__ symbols[idx[zone[s]][b]];
+      //y = __imag__ in[s] - __imag__ symbols[idx[zone[s]][b]];
+      //dd[s][b] = x*x + y*y;
+      //printf("\n%f + j %f", __real__ symbols_extract[b], __imag__ symbols_extract[b]);
+    }
+    vec_square_dist(in[s], symbols_extract, d_ptr, B + 1);      /* B+1 distances to be computed */
+  }
+}
+
+static void compute_llr(int N, int B, uint32_t(*min)[64][6], float sigma2,
+                        float *out)
+{
   int s, b;
-  for (s = 0; s < N; s++) {     
+  for (s = 0; s < N; s++) {
     for (b = 0; b < B; b++) {   /* bits per symbol */
-      out[s * B + b] = (dd[s][min[0][zone[s]][b]] - dd[s][min[1][zone[s]][b]]) / sigma2;
+      out[s * B + b] =
+        (dd[s][min[0][zone[s]][b]] - dd[s][min[1][zone[s]][b]]) / sigma2;
     }
   }
 }
 
 void llr_approx(const _Complex float *in, float *out, int N, int M, int B,
-           _Complex float *symbols, uint32_t(*S)[6][32], uint32_t (*idx)[7], uint32_t (*min)[64][6], float sigma2)
+                _Complex float *symbols, uint32_t(*S)[6][32], uint32_t(*idx)[7],
+                uint32_t(*min)[64][6], float sigma2)
 {
   if ((M == 2) || (M == 4) || (M == 16) || (M == 64)) {
-	compute_zone(in, zone, N, B);
-    	compute_square_dist(in, symbols, idx, N, B);
-    	compute_llr(N, B, min, sigma2, out);
-  }
-}
-
-#endif 
-
-#ifdef LLR_APPROX_USE_VOLK
+    compute_zone(in, zone, N, B);
+    compute_square_dist(in, symbols, idx, N, B);
+    compute_llr(N, B, min, sigma2, out);
+  }
+}
+
+#elif LLR_APPROX_IMPLEMENTATION == 2
 
 float d[10000][64];
 float num[10000], den[10000];
 
->>>>>>> 76ba600c
-static void compute_square_dist(const cf_t *in, cf_t *symbols, int N, int M) {
+static void compute_square_dist(const cf_t * in, cf_t * symbols, int N, int M)
+{
   int s;
-  float *d_ptr; 
-  for (s = 0; s < N; s++) {     
+  float *d_ptr;
+  for (s = 0; s < N; s++) {
     d_ptr = d[s];
     vec_square_dist(in[s], symbols, d_ptr, M);
   }
 }
 
-static void compute_min_dist(uint32_t (*S)[6][32], int N, int B, int M) {
+static void compute_min_dist(uint32_t(*S)[6][32], int N, int B, int M)
+{
   int s, b, i;
-  for (s = 0; s < N; s++) {     
+  for (s = 0; s < N; s++) {
     for (b = 0; b < B; b++) {   /* bits per symbol */
       /* initiate num[b] and den[b] */
       num[s * B + b] = 1e10;
       den[s * B + b] = 1e10;
 
-      for (i = 0; i < M / 2; i++) {     
+      for (i = 0; i < M / 2; i++) {
         if (d[s][S[0][b][i]] < num[s * B + b]) {
           num[s * B + b] = d[s][S[0][b][i]];
         }
@@ -535,51 +544,47 @@
   }
 }
 
-static void compute_llr(int N, int B, float sigma2, float *out) {
+static void compute_llr(int N, int B, float sigma2, float *out)
+{
   int s, b;
-  for (s = 0; s < N; s++) {     
-<<<<<<< HEAD
-    for (b = 0; b < B; b++) {   /* bits per symbol */
-      out[s * B + b] = (num[s * B + b]-den[s * B + b]) / sigma2;
+  for (s = 0; s < N; s++) {
+    for (b = 0; b < B; b++) {       /* bits per symbol */
+      out[s * B + b] = (num[s * B + b] - den[s * B + b]) / sigma2;
     }
   }
 }
 
 void llr_approx(const _Complex float *in, float *out, int N, int M, int B,
-           _Complex float *symbols, uint32_t(*S)[6][32], float sigma2)
-{
-  
+                _Complex float *symbols, uint32_t(*S)[6][32], float sigma2)
+{
+
   if (M <= 64) {
     compute_square_dist(in, symbols, N, M);
 
     compute_min_dist(S, N, B, M);
-    
+
     compute_llr(N, B, sigma2, out);
   }
-=======
-    for (b = 0; b < B; b++) {  /* bits per symbol */
-      out[s * B + b] = (num[s * B + b]-den[s * B + b]) / sigma2;
-    }
-  }
->>>>>>> 76ba600c
+  for (b = 0; b < B; b++) {  /* bits per symbol */
+    out[s * B + b] = (num[s * B + b] - den[s * B + b]) / sigma2;
+  }
 }
 
 void llr_approx(const _Complex float *in, float *out, int N, int M, int B,
-           _Complex float *symbols, uint32_t(*S)[6][32], uint32_t (*idx)[7], uint32_t (*min)[64][6], float sigma2)
-{
-  
+                _Complex float *symbols, uint32_t(*S)[6][32], uint32_t(*idx)[7],
+                uint32_t(*min)[64][6], float sigma2)
+{
+
   if (M <= 64) {
     compute_square_dist(in, symbols, N, M);
 
     compute_min_dist(S, N, B, M);
-    
+
     compute_llr(N, B, sigma2, out);
   }
 }
 
-#endif
-
-#ifdef LLR_APPROX_OLD
+#else
 
 /**
  * @ingroup Soft Modulation Demapping based on the approximate
@@ -598,7 +603,8 @@
  * \param sigma2 Noise vatiance
  */
 void llr_approx(const _Complex float *in, float *out, int N, int M, int B,
-           _Complex float *symbols, uint32_t(*S)[6][32], uint32_t (*idx)[7], uint32_t (*min)[64][6], float sigma2)
+                _Complex float *symbols, uint32_t(*S)[6][32], uint32_t(*idx)[7],
+                uint32_t(*min)[64][6], float sigma2)
 {
   int i, s, b;
   float num, den;
@@ -633,16 +639,12 @@
        * with '1' are closer.
        * Change sign if mapping negative to '0' and positive to '1' */
       out[s * B + b] = change_sign * (den - num) / sigma2;
-<<<<<<< HEAD
-      if (s<10)
-        printf("out[%d]=%f=%f/%f\n",s*B+b,out[s*B+b], num,den);
-    }
-=======
+      if (s < 10)
+        printf("out[%d]=%f=%f/%f\n", s * B + b, out[s * B + b], num, den);
+    }
 /*      if (s<10)
         printf("out[%d]=%f=%f/%f\n",s*B+b,out[s*B+b], num,den);
-  */  }
->>>>>>> 76ba600c
-  }
+  */ }
 
 }
 
@@ -665,7 +667,7 @@
  * \param sigma2 Noise vatiance
  */
 void llr_exact(const _Complex float *in, float *out, int N, int M, int B,
-          _Complex float *symbols, uint32_t(*S)[6][32], float sigma2)
+               _Complex float *symbols, uint32_t(*S)[6][32], float sigma2)
 {
   int i, s, b;
   float num, den;
