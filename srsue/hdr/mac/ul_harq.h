--- conflicted
+++ resolved
@@ -369,12 +369,8 @@
         current_irv = 0;
         is_msg3 = is_msg3_;
         Info("UL %d:  New TX%s, RV=%d, TBS=%d, RNTI=%d\n",
-<<<<<<< HEAD
-             pid, is_msg3?" for Msg3":"", get_rv(), cur_grant.n_bytes[0], cur_grant.rnti);
-=======
              pid, is_msg3?" for Msg3":"", get_rv(), cur_grant.n_bytes[0],
              is_msg3?harq_entity->rntis->temp_rnti:cur_grant.rnti);
->>>>>>> 05da1ac4
         generate_tx(tti_tx, action);
       }
     }
