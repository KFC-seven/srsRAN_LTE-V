/**
 *
 * \section COPYRIGHT
 *
 * Copyright 2013-2015 Software Radio Systems Limited
 *
 * \section LICENSE
 *
 * This file is part of the srsUE library.
 *
 * srsUE is free software: you can redistribute it and/or modify
 * it under the terms of the GNU Affero General Public License as
 * published by the Free Software Foundation, either version 3 of
 * the License, or (at your option) any later version.
 *
 * srsUE is distributed in the hope that it will be useful,
 * but WITHOUT ANY WARRANTY; without even the implied warranty of
 * MERCHANTABILITY or FITNESS FOR A PARTICULAR PURPOSE.  See the
 * GNU Affero General Public License for more details.
 *
 * A copy of the GNU Affero General Public License can be found in
 * the LICENSE file in the top-level directory of this distribution
 * and at http://www.gnu.org/licenses/.
 *
 */


#include <unistd.h>
#include <iostream>
#include <sstream>
#include <stdlib.h>
#include <time.h>
#include "upper/rrc.h"
#include "srslte/asn1/liblte_rrc.h"
#include "srslte/common/security.h"
#include "srslte/common/bcd_helpers.h"

using namespace srslte;

namespace srsue {


/*******************************************************************************
  Base functions 
*******************************************************************************/

rrc::rrc()
  :state(RRC_STATE_IDLE)
  ,drb_up(false)
  ,sysinfo_index(0)
{
  n310_cnt       = 0;
  n311_cnt       = 0;
}

static void liblte_rrc_handler(void *ctx, char *str) {
  rrc *r = (rrc *) ctx;
  r->liblte_rrc_log(str);
}

void rrc::liblte_rrc_log(char *str) {
  if (rrc_log) {
    rrc_log->warning("[ASN]: %s\n", str);
  } else {
    printf("[ASN]: %s\n", str);
  }
}

void rrc::init(phy_interface_rrc *phy_,
               mac_interface_rrc *mac_,
               rlc_interface_rrc *rlc_,
               pdcp_interface_rrc *pdcp_,
               nas_interface_rrc *nas_,
               usim_interface_rrc *usim_,
               mac_interface_timers *mac_timers_,
               srslte::log *rrc_log_) {
  pool = byte_buffer_pool::get_instance();
  phy = phy_;
  mac = mac_;
  rlc = rlc_;
  pdcp = pdcp_;
  nas = nas_;
  usim = usim_;
  rrc_log = rrc_log_;

  // Use MAC timers
  mac_timers = mac_timers_;
  state = RRC_STATE_IDLE;
  si_acquire_state = SI_ACQUIRE_IDLE;

  bzero(known_cells, MAX_KNOWN_CELLS*sizeof(cell_t));

  thread_running = true;
  start();

  pthread_mutex_init(&mutex, NULL);

  first_stimsi_attempt = false;

  args.ue_category = SRSLTE_UE_CATEGORY;
  args.supported_bands[0] = 7;
  args.nof_supported_bands = 1;
  args.feature_group = 0xe6041c00;

  t301 = mac_timers->timer_get_unique_id();
  t310 = mac_timers->timer_get_unique_id();
  t311 = mac_timers->timer_get_unique_id();
  t304 = mac_timers->timer_get_unique_id();

  transaction_id = 0;

  // Register logging handler with liblte_rrc
  liblte_rrc_log_register_handler(this, liblte_rrc_handler);

  nof_sib1_trials = 0;
  last_win_start  = 0;

  pending_mob_reconf = false;

  // Set default values for all layers
  set_rrc_default();
  set_phy_default();
  set_mac_default();

  measurements.init(this);
  // set seed for rand (used in attach)
  srand(time(NULL));
}

void rrc::stop() {
  thread_running = false;
  wait_thread_finish();
}

void rrc::run_tti(uint32_t tti) {
  measurements.run_tti(tti);
}

rrc_state_t rrc::get_state() {
  return state;
}

bool rrc::is_connected() {
  return (RRC_STATE_CONNECTED == state);
}

bool rrc::have_drb() {
  return drb_up;
}

void rrc::set_args(rrc_args_t *args) {
  memcpy(&this->args, args, sizeof(rrc_args_t));
}

/*
 *
 * RRC State Machine
 *
 */
void rrc::run_thread() {

  while (thread_running) {

    if (state >= RRC_STATE_IDLE && state < RRC_STATE_CONNECTING) {
      run_si_acquisition_procedure();
    }

    switch(state) {
      /* Procedures in IDLE state 36.304 Sec 4 */
      case RRC_STATE_IDLE:
        // If camping on the cell, it will receive SI and paging from PLMN
        if (phy->sync_status()) {
          // If attempting to attach, reselect cell
          if (nas->is_attaching()) {
            sleep(1);
            rrc_log->info("RRC IDLE: NAS is attaching and camping on cell, reselecting...\n");
            plmn_select_rrc(selected_plmn_id);
          }
        // If not camping on a cell
        } else {
          // If NAS is attached, perform cell reselection on current PLMN
          if (nas->is_attached()) {
            rrc_log->info("RRC IDLE: NAS is attached, PHY not synchronized. Re-selecting cell...\n");
            plmn_select_rrc(selected_plmn_id);
          } else if (nas->is_attaching()) {
            sleep(1);
            rrc_log->info("RRC IDLE: NAS is attaching, searching again PLMN\n");
            plmn_search();
          }
          // If not attached, PLMN selection will be triggered from higher layers
        }
        break;
      case RRC_STATE_PLMN_SELECTION:
        plmn_select_timeout++;
        if (plmn_select_timeout >= RRC_PLMN_SELECT_TIMEOUT) {
          rrc_log->info("RRC PLMN Search: timeout expired\n");
          phy->cell_search_stop();
          sleep(1);
          rrc_log->console("\nRRC PLMN Search: timeout expired. Searching again\n");
          plmn_select_timeout = 0;
          phy->cell_search_start();
        }
        break;
      case RRC_STATE_CELL_SELECTING:

        /* During cell selection, apply SIB configurations if available or receive them if not.
         * Cell is selected when all SIBs downloaded or applied.
         */
        if (phy->sync_status()) {
          if (!current_cell->has_valid_sib1) {
            si_acquire_state = SI_ACQUIRE_SIB1;
            sysinfo_index = 0;
          } else if (!current_cell->has_valid_sib2) {
            si_acquire_state = SI_ACQUIRE_SIB2;
          } else {
            apply_sib2_configs(&current_cell->sib2);
            si_acquire_state = SI_ACQUIRE_IDLE;
            state = RRC_STATE_CELL_SELECTED;
          }
        }
        // Don't time out during restablishment (T311 running)
        if (!mac_timers->timer_get(t311)->is_running()) {
          select_cell_timeout++;
          if (select_cell_timeout >= RRC_SELECT_CELL_TIMEOUT) {
            rrc_log->info("RRC Cell Selecting: timeout expired. Starting Cell Search...\n");
            plmn_select_timeout = 0;
            select_cell_timeout = 0;
            phy->cell_search_start();
          }
        }
        break;
      case RRC_STATE_CELL_SELECTED:

        /* The cell is selected when the SIBs are received and applied.
         * If we were in RRC_CONNECTED and arrive here it means a RLF occurred and we are in Reestablishment procedure.
         * If T311 is running means there is a reestablishment in progress, send ConnectionReestablishmentRequest.
         * If not, do a ConnectionRequest if NAS is established or go to IDLE an camp on cell otherwise.
         */
        if (mac_timers->timer_get(t311)->is_running()) {
          //
          rrc_log->info("RRC Cell Selected: Sending connection reestablishment...\n");
          con_restablish_cell_reselected();
          state = RRC_STATE_CONNECTING;
          connecting_timeout = 0;
        } else if (connection_requested) {
          connection_requested = false;
          rrc_log->info("RRC Cell Selected: Sending connection request...\n");
          send_con_request();
          state = RRC_STATE_CONNECTING;
          connecting_timeout = 0;
        } else {
          rrc_log->info("RRC Cell Selected: Starting paging and going to IDLE...\n");
          mac->pcch_start_rx();
          state = RRC_STATE_IDLE;
        }
        break;
      case RRC_STATE_CONNECTING:
        connecting_timeout++;
        if (connecting_timeout >= RRC_CONNECTING_TIMEOUT) {
          // Select another cell
          rrc_log->info("RRC Connecting: timeout expired. Selecting next cell\n");
          state = RRC_STATE_CELL_SELECTING;
        }
        break;
      case RRC_STATE_CONNECTED:
        // Take measurements, cell reselection, etc
        break;
      case RRC_STATE_HO_PREPARE:
        ho_prepare();
        state = RRC_STATE_HO_PROCESS;
        break;
      case RRC_STATE_HO_PROCESS:
        // wait for HO to finish
        break;
      case RRC_STATE_LEAVE_CONNECTED:
        usleep(60000);
        rrc_log->console("RRC IDLE\n");
        rrc_log->info("Leaving RRC_CONNECTED state\n");
        drb_up = false;
        measurements.reset();
        pdcp->reset();
        rlc->reset();
        phy->reset();
        mac->reset();
        set_phy_default();
        set_mac_default();
        mac_timers->timer_get(t310)->stop();
        mac_timers->timer_get(t311)->stop();
        if (phy->sync_status()) {
          // Instruct MAC to look for P-RNTI
          mac->pcch_start_rx();
          // Instruct PHY to measure serving cell for cell reselection
          phy->meas_start(phy->get_current_earfcn(), phy->get_current_pci());
        }

        // Move to RRC_IDLE
        state = RRC_STATE_IDLE;
        break;
      default:
        break;
    }
    usleep(1000);
  }
}







/*******************************************************************************
*
*
*
* System Information Acquisition procedure
*
*
*
*******************************************************************************/


// Determine SI messages scheduling as in 36.331 5.2.3 Acquisition of an SI message
uint32_t rrc::sib_start_tti(uint32_t tti, uint32_t period, uint32_t offset, uint32_t sf) {
  return (period*10*(1+tti/(period*10))+(offset*10)+sf)%10240; // the 1 means next opportunity
}

void rrc::run_si_acquisition_procedure()
{
  uint32_t tti;
  uint32_t si_win_start=0, si_win_len=0;
  uint16_t period;
  uint32_t x, sf, offset;
  const int SIB1_SEARCH_TIMEOUT = 30;

  switch (si_acquire_state) {
    case SI_ACQUIRE_SIB1:
      // Instruct MAC to look for SIB1
      tti = mac->get_current_tti();
      si_win_start = sib_start_tti(tti, 2, 0, 5);
      if (tti > last_win_start + 10) {
        last_win_start = si_win_start;
        mac->bcch_start_rx(si_win_start, 1);
        rrc_log->debug("Instructed MAC to search for SIB1, win_start=%d, win_len=%d\n",
                       si_win_start, 1);
        nof_sib1_trials++;
        if (nof_sib1_trials >= SIB1_SEARCH_TIMEOUT) {
          if (state == RRC_STATE_CELL_SELECTING) {
            select_next_cell_in_plmn();
            si_acquire_state = SI_ACQUIRE_IDLE;
          } else if (state == RRC_STATE_PLMN_SELECTION) {
            phy->cell_search_next();
          }
          nof_sib1_trials = 0;
        }
      }
      break;
    case SI_ACQUIRE_SIB2:
      // Instruct MAC to look for next SIB
      if(sysinfo_index < current_cell->sib1.N_sched_info) {
        si_win_len   = liblte_rrc_si_window_length_num[current_cell->sib1.si_window_length];
        x            = sysinfo_index*si_win_len;
        sf           = x%10;
        offset       = x/10;

        tti          = mac->get_current_tti();
        period       = liblte_rrc_si_periodicity_num[current_cell->sib1.sched_info[sysinfo_index].si_periodicity];
        si_win_start = sib_start_tti(tti, period, offset, sf);

        if (tti > last_win_start + 10) {
          last_win_start = si_win_start;
          si_win_len = liblte_rrc_si_window_length_num[current_cell->sib1.si_window_length];

          mac->bcch_start_rx(si_win_start, si_win_len);
          rrc_log->debug("Instructed MAC to search for system info, win_start=%d, win_len=%d\n",
                         si_win_start, si_win_len);
        }

      } else {
        // We've received all SIBs, move on to connection request
        si_acquire_state = SI_ACQUIRE_IDLE;
        state = RRC_STATE_CELL_SELECTED;
      }
      break;
    default:
      break;
  }
}











/*******************************************************************************
*
*
*
* PLMN selection, cell selection/reselection and acquisition of SI procedures
*
*
*
*******************************************************************************/

uint16_t rrc::get_mcc() {
  if (current_cell) {
    if (current_cell->sib1.N_plmn_ids > 0) {
      return current_cell->sib1.plmn_id[0].id.mcc;
    }
  }
  return 0;
}

uint16_t rrc::get_mnc() {
  if (current_cell) {
    if (current_cell->sib1.N_plmn_ids > 0) {
      return current_cell->sib1.plmn_id[0].id.mnc;
    }
  }
  return 0;
}

void rrc::plmn_search() {
  rrc_log->info("Starting PLMN search procedure\n");
  state = RRC_STATE_PLMN_SELECTION;
  phy->cell_search_start();
  plmn_select_timeout = 0;
}

/* This is the NAS interface. When NAS requests to select a PLMN we have to
 * connect to either register or because there is pending higher layer traffic.
 */
void rrc::plmn_select(LIBLTE_RRC_PLMN_IDENTITY_STRUCT plmn_id) {
  connection_requested = true;
  plmn_select_rrc(plmn_id);
}

/* This is called by RRC only. In this case, we do not want to connect, just camp on the
 * selected PLMN
 */
void rrc::plmn_select_rrc(LIBLTE_RRC_PLMN_IDENTITY_STRUCT plmn_id) {
  // If already camping on the selected PLMN, select this cell
  if (state == RRC_STATE_IDLE || state == RRC_STATE_CONNECTED || state == RRC_STATE_PLMN_SELECTION) {
    if (phy->sync_status() && selected_plmn_id.mcc == plmn_id.mcc && selected_plmn_id.mnc == plmn_id.mnc) {
      rrc_log->info("Already camping on selected PLMN, connecting...\n");
      state = RRC_STATE_CELL_SELECTING;
      select_cell_timeout = 0;
    } else {
      rrc_log->info("PLMN Id=%s selected\n", plmn_id_to_string(plmn_id).c_str());
      // Sort cells according to RSRP

      selected_plmn_id = plmn_id;
      last_selected_cell = -1;
      select_cell_timeout = 0;

      state = RRC_STATE_CELL_SELECTING;
      select_next_cell_in_plmn();
    }
  } else {
    rrc_log->warning("Requested PLMN select in incorrect state %s\n", rrc_state_text[state]);
  }
}

void rrc::select_next_cell_in_plmn() {
  for (uint32_t i = last_selected_cell + 1; i < MAX_KNOWN_CELLS && known_cells[i].earfcn; i++) {
    for (uint32_t j = 0; j < known_cells[i].sib1.N_plmn_ids; j++) {
      if (known_cells[i].sib1.plmn_id[j].id.mcc == selected_plmn_id.mcc ||
          known_cells[i].sib1.plmn_id[j].id.mnc == selected_plmn_id.mnc) {
        rrc_log->info("Selecting cell PCI=%d, EARFCN=%d, Cell ID=0x%x\n",
                      known_cells[i].phy_cell.id, known_cells[i].earfcn,
                      known_cells[i].sib1.cell_id);
        rrc_log->console("Select cell: PCI=%d, EARFCN=%d, Cell ID=0x%x\n",
                      known_cells[i].phy_cell.id, known_cells[i].earfcn,
                      known_cells[i].sib1.cell_id);
        // Check that cell satisfies S criteria
        if (known_cells[i].in_sync) { // %% rsrp > S dbm
          // Try to select Cell
          if (phy->cell_select(known_cells[i].earfcn, known_cells[i].phy_cell))
          {
            last_selected_cell = i;
            current_cell = &known_cells[i];
            rrc_log->info("Selected cell PCI=%d, EARFCN=%d, Cell ID=0x%x, addr=0x%x\n",
                          current_cell->phy_cell.id, current_cell->earfcn,
                          current_cell->sib1.cell_id, current_cell);
            return;
          } else {
            rrc_log->warning("Selecting cell EARFCN=%d, Cell ID=0x%x.\n",
                           known_cells[i].earfcn, known_cells[i].sib1.cell_id);
          }
        }
      }
    }
  }
  rrc_log->info("No more known cells. Starting again\n");
  last_selected_cell = -1;
}

void rrc::new_phy_meas(float rsrp, float rsrq, uint32_t tti, uint32_t earfcn, uint32_t pci) {
  if (state == RRC_STATE_CONNECTED) {
    measurements.new_phy_meas(earfcn, pci, rsrp, rsrq, tti);
  } else {
    // If measurement is of the serving cell, evaluate cell reselection criteria
    if ((earfcn == phy->get_current_earfcn() && pci == phy->get_current_pci()) || (earfcn == 0 && pci == 0)) {
      cell_reselection_eval(rsrp, rsrq);
      current_cell->rsrp = rsrp;
      rrc_log->info("MEAS:  New measurement serving cell, rsrp=%f, rsrq=%f, tti=%d\n", rsrp, rsrq, tti);
    } else {
      // Add/update cell measurement
      srslte_cell_t cell;
      phy->get_current_cell(&cell, NULL);
      cell.id = pci;
      add_new_cell(earfcn, cell, rsrp);

      rrc_log->info("MEAS:  New measurement PCI=%d, RSRP=%.1f dBm.\n", pci, rsrp);
    }

    srslte_cell_t best_cell;
    uint32_t best_cell_idx = find_best_cell(phy->get_current_earfcn(), &best_cell);

    // Verify cell selection criteria
    if (cell_selection_eval(known_cells[best_cell_idx].rsrp)     &&
        known_cells[best_cell_idx].rsrp > current_cell->rsrp + 5 &&
        best_cell.id != phy->get_current_pci())
    {
      rrc_log->info("Selecting best neighbour cell PCI=%d, rsrp=%.1f dBm\n", best_cell.id, known_cells[best_cell_idx].rsrp);
      state = RRC_STATE_CELL_SELECTING;
      current_cell = &known_cells[best_cell_idx];
      phy->cell_select(phy->get_current_earfcn(), best_cell);
    }
  }
}

void rrc::cell_found(uint32_t earfcn, srslte_cell_t phy_cell, float rsrp) {

  // find if cell_id-earfcn combination already exists
  for (uint32_t i = 0; i < MAX_KNOWN_CELLS && known_cells[i].earfcn; i++) {
    if (earfcn == known_cells[i].earfcn && phy_cell.id == known_cells[i].phy_cell.id) {
      current_cell = &known_cells[i];
      current_cell->rsrp    = rsrp;
      current_cell->in_sync = true;
      rrc_log->info("Updating cell EARFCN=%d, PCI=%d, RSRP=%.1f dBm\n", current_cell->earfcn,
                    current_cell->phy_cell.id, current_cell->rsrp);

      if (!current_cell->has_valid_sib1) {
        si_acquire_state = SI_ACQUIRE_SIB1;
      } else if (state == RRC_STATE_PLMN_SELECTION) {
        for (uint32_t j = 0; j < current_cell->sib1.N_plmn_ids; j++) {
          nas->plmn_found(current_cell->sib1.plmn_id[j].id, current_cell->sib1.tracking_area_code);
        }
        usleep(5000);
        phy->cell_search_next();
      }
      return;
    }
  }
  // add to list of known cells and set current_cell
  current_cell = add_new_cell(earfcn, phy_cell, rsrp);
  if(!current_cell) {
    current_cell = &known_cells[0];
    rrc_log->error("Couldn't add new cell\n");
    return;
  }

  si_acquire_state = SI_ACQUIRE_SIB1;

  rrc_log->info("New Cell: PCI=%d, PRB=%d, Ports=%d, EARFCN=%d, RSRP=%.1f dBm, addr=0x%x\n",
                current_cell->phy_cell.id, current_cell->phy_cell.nof_prb, current_cell->phy_cell.nof_ports,
                current_cell->earfcn, current_cell->rsrp, current_cell);
}

uint32_t rrc::find_best_cell(uint32_t earfcn, srslte_cell_t *cell) {
  float    best_rsrp = -INFINITY;
  uint32_t best_cell_idx = 0;
  for (int i=0;i<MAX_KNOWN_CELLS;i++) {
    if (known_cells[i].earfcn == earfcn) {
      if (known_cells[i].rsrp > best_rsrp) {
        best_rsrp     = known_cells[i].rsrp;
        best_cell_idx = i;
      }
    }
  }
  if (cell) {
    memcpy(cell, &known_cells[best_cell_idx].phy_cell, sizeof(srslte_cell_t));
  }
  return best_cell_idx;
}

rrc::cell_t* rrc::add_new_cell(uint32_t earfcn, srslte_cell_t phy_cell, float rsrp) {
  if (earfcn == 0) {
    return NULL;
  }
  // First check it does not exist already
  int j=0;
  while(j<MAX_KNOWN_CELLS && (known_cells[j].earfcn != earfcn || known_cells[j].phy_cell.id != phy_cell.id)) {
    j++;
  }
  if (j<MAX_KNOWN_CELLS) {
    known_cells[j].rsrp = rsrp;
    return &known_cells[j];
  }
  int i=0;
  while(i<MAX_KNOWN_CELLS && known_cells[i].earfcn) {
    i++;
  }
  if (i==MAX_KNOWN_CELLS) {
    rrc_log->error("Can't add more cells\n");
    return NULL;
  }

  known_cells[i].phy_cell = phy_cell;
  known_cells[i].rsrp = rsrp;
  known_cells[i].earfcn = earfcn;
  known_cells[i].has_valid_sib1 = false;
  known_cells[i].has_valid_sib2 = false;
  known_cells[i].has_valid_sib3 = false;
  return &known_cells[i];
}

// PHY indicates that has gone through all known EARFCN
void rrc::earfcn_end() {
  rrc_log->info("Finished searching cells in EARFCN set while in state %s\n", rrc_state_text[state]);

  // If searching for PLMN, indicate NAS we scanned all frequencies
  if (state == RRC_STATE_PLMN_SELECTION) {
    nas->plmn_search_end();
  } else if (state == RRC_STATE_CELL_SELECTING) {
    select_cell_timeout = 0;
    rrc_log->info("Starting cell search again\n");
    phy->cell_search_start();
  }
}

void rrc::add_neighbour_cell(uint32_t earfcn, uint32_t pci, float rsrp) {
  for (uint32_t i = 0; i < MAX_KNOWN_CELLS && known_cells[i].earfcn; i++) {
    if (earfcn == known_cells[i].earfcn && pci == known_cells[i].phy_cell.id) {
      known_cells[i].rsrp = rsrp;
      return;
    }
  }
  rrc_log->info("Added neighbour cell earfcn=%d, pci=%d, rsrp=%f\n", earfcn, pci, rsrp);

  srslte_cell_t cell;
  cell = current_cell->phy_cell;
  cell.id = pci;
  add_new_cell(earfcn, cell, rsrp);
}

// Cell reselction in IDLE Section 5.2.4 of 36.304
void rrc::cell_reselection_eval(float rsrp, float rsrq)
{
  // Intra-frequency cell-reselection criteria

  if (get_srxlev(rsrp) > cell_resel_cfg.s_intrasearchP && rsrp > -70.0) {
    // UE may not perform intra-frequency measurements.
    phy->meas_reset();
    // keep measuring serving cell
    phy->meas_start(phy->get_current_earfcn(), phy->get_current_pci());
  } else {
    // UE must start intra-frequency measurements
    phy->meas_start(phy->get_current_earfcn(), -1);
  }

  // TODO: Inter-frequency cell reselection
}

// Cell selection in IDLE Section 5.2.3.2 of 36.304
bool rrc::cell_selection_eval(float rsrp, float rsrq)
{
  if (get_srxlev(rsrp) > 0) {
    return true;
  } else {
    return false;
  }
}

float rrc::get_srxlev(float Qrxlevmeas) {
  // TODO: Do max power limitation
  float Pcompensation = 0;
  return Qrxlevmeas - (cell_resel_cfg.Qrxlevmin + cell_resel_cfg.Qrxlevminoffset) - Pcompensation;
}

float rrc::get_squal(float Qqualmeas) {
  return Qqualmeas - (cell_resel_cfg.Qqualmin + cell_resel_cfg.Qqualminoffset);
}



/*******************************************************************************
*
*
*
* Detection of Radio-Link Failures
*
*
*
*******************************************************************************/

// Detection of physical layer problems (5.3.11.1)
void rrc::out_of_sync() {
  // attempt resync
  current_cell->in_sync = false;
  if (!mac_timers->timer_get(t311)->is_running() && !mac_timers->timer_get(t310)->is_running()) {
    n310_cnt++;
    if (n310_cnt == N310) {
      mac_timers->timer_get(t310)->reset();
      mac_timers->timer_get(t310)->run();
      n310_cnt = 0;
      rrc_log->info("Detected %d out-of-sync from PHY. Starting T310 timer\n", N310);
    }
  }
}

// Recovery of physical layer problems (5.3.11.2)
void rrc::in_sync() {
  current_cell->in_sync = true;
  if (mac_timers->timer_get(t310)->is_running()) {
    n311_cnt++;
    if (n311_cnt == N311) {
      mac_timers->timer_get(t310)->stop();
      n311_cnt = 0;
      rrc_log->info("Detected %d in-sync from PHY. Stopping T310 timer\n", N311);
    }
  }
}

/* Detection of radio link failure (5.3.11.3)
 * Upon T310 expiry, RA problem or RLC max retx
 */
void rrc::radio_link_failure() {
  // TODO: Generate and store failure report

  phy->sync_reset();
  rrc_log->warning("Detected Radio-Link Failure\n");
  rrc_log->console("Warning: Detected Radio-Link Failure\n");
  if (state != RRC_STATE_CONNECTED) {
    state = RRC_STATE_LEAVE_CONNECTED;
  } else {
    send_con_restablish_request();
  }
}

/* Reception of PUCCH/SRS release procedure (Section 5.3.13) */
void rrc::release_pucch_srs() {
  // Apply default configuration for PUCCH (CQI and SR) and SRS (release)
  set_phy_default_pucch_srs();

  // Configure RX signals without pregeneration because default option is release
  phy->configure_ul_params(true);
}

void rrc::ra_problem() {
  radio_link_failure();
}

void rrc::max_retx_attempted() {
  //TODO: Handle the radio link failure
  rrc_log->warning("Max RLC reTx attempted\n");
  radio_link_failure();
}

void rrc::timer_expired(uint32_t timeout_id) {
  if (timeout_id == t310) {
    rrc_log->info("Timer T310 expired: Radio Link Failure\n");
    radio_link_failure();
  } else if (timeout_id == t311) {
    rrc_log->info("Timer T311 expired: Going to RRC IDLE\n");
    state = RRC_STATE_LEAVE_CONNECTED;
  } else if (timeout_id == t301) {
    if (state == RRC_STATE_IDLE) {
      rrc_log->info("Timer T301 expired: Already in IDLE.\n");
    } else {
      rrc_log->info("Timer T301 expired: Going to RRC IDLE\n");
      state = RRC_STATE_LEAVE_CONNECTED;
    }
  } else if (timeout_id == t304) {
    rrc_log->console("Timer T304 expired: Handover failed\n");
  // fw to measurement
  } else if (!measurements.timer_expired(timeout_id)) {
    rrc_log->error("Timeout from unknown timer id %d\n", timeout_id);
  }
}








/*******************************************************************************
*
*
*
* Connection Control: Establishment, Reconfiguration, Reestablishment and Release
*
*
*
*******************************************************************************/

void rrc::send_con_request() {
  rrc_log->debug("Preparing RRC Connection Request\n");
  LIBLTE_RRC_UL_CCCH_MSG_STRUCT ul_ccch_msg;
  LIBLTE_RRC_S_TMSI_STRUCT s_tmsi;

  // Prepare ConnectionRequest packet
  ul_ccch_msg.msg_type = LIBLTE_RRC_UL_CCCH_MSG_TYPE_RRC_CON_REQ;

  if (nas->get_s_tmsi(&s_tmsi)) {
    ul_ccch_msg.msg.rrc_con_req.ue_id_type = LIBLTE_RRC_CON_REQ_UE_ID_TYPE_S_TMSI;
    ul_ccch_msg.msg.rrc_con_req.ue_id.s_tmsi = s_tmsi;
  } else {
    ul_ccch_msg.msg.rrc_con_req.ue_id_type = LIBLTE_RRC_CON_REQ_UE_ID_TYPE_RANDOM_VALUE;
    ul_ccch_msg.msg.rrc_con_req.ue_id.random = rand() % 2^40;
  }

  ul_ccch_msg.msg.rrc_con_req.cause = LIBLTE_RRC_CON_REQ_EST_CAUSE_MO_SIGNALLING;
  liblte_rrc_pack_ul_ccch_msg(&ul_ccch_msg, (LIBLTE_BIT_MSG_STRUCT *) &bit_buf);

  // Byte align and pack the message bits for PDCP
  if ((bit_buf.N_bits % 8) != 0) {
    for (uint32_t i = 0; i < 8 - (bit_buf.N_bits % 8); i++)
      bit_buf.msg[bit_buf.N_bits + i] = 0;
    bit_buf.N_bits += 8 - (bit_buf.N_bits % 8);
  }
  byte_buffer_t *pdcp_buf = pool_allocate;;
  srslte_bit_pack_vector(bit_buf.msg, pdcp_buf->msg, bit_buf.N_bits);
  pdcp_buf->N_bytes = bit_buf.N_bits / 8;
  pdcp_buf->set_timestamp();

  // Set UE contention resolution ID in MAC
  uint64_t uecri = 0;
  uint8_t *ue_cri_ptr = (uint8_t *) &uecri;
  uint32_t nbytes = 6;
  for (uint32_t i = 0; i < nbytes; i++) {
    ue_cri_ptr[nbytes - i - 1] = pdcp_buf->msg[i];
  }
  rrc_log->debug("Setting UE contention resolution ID: %d\n", uecri);

  mac->set_contention_id(uecri);

  rrc_log->info("Sending RRC Connection Request on SRB0\n");
  pdcp->write_sdu(RB_ID_SRB0, pdcp_buf);
}

/* RRC connection re-establishment procedure (5.3.7) */
void rrc::send_con_restablish_request() {

  srslte_cell_t cell;
  phy->get_current_cell(&cell);

  LIBLTE_RRC_UL_CCCH_MSG_STRUCT ul_ccch_msg;
  LIBLTE_RRC_S_TMSI_STRUCT s_tmsi;

  // Compute shortMAC-I
  uint8_t varShortMAC[128], varShortMAC_packed[16];
  bzero(varShortMAC, 128);
  bzero(varShortMAC_packed, 16);
  uint8_t *msg_ptr = varShortMAC;
  liblte_rrc_pack_cell_identity_ie(0x1a2d0, &msg_ptr);
  liblte_rrc_pack_phys_cell_id_ie(cell.id, &msg_ptr);
  mac_interface_rrc::ue_rnti_t ue_rnti;
  mac->get_rntis(&ue_rnti);
  liblte_rrc_pack_c_rnti_ie(ue_rnti.crnti, &msg_ptr);
  srslte_bit_pack_vector(varShortMAC, varShortMAC_packed, msg_ptr - varShortMAC);

  uint8_t mac_key[4];
  security_128_eia2(&k_rrc_int[16],
                    1,
                    1,
                    1,
                    varShortMAC_packed,
                    7,
                    mac_key);

  mac_interface_rrc::ue_rnti_t uernti;
  mac->get_rntis(&uernti);

  // Prepare ConnectionRestalishmentRequest packet
  ul_ccch_msg.msg_type = LIBLTE_RRC_UL_CCCH_MSG_TYPE_RRC_CON_REEST_REQ;
  ul_ccch_msg.msg.rrc_con_reest_req.ue_id.c_rnti = uernti.crnti;
  ul_ccch_msg.msg.rrc_con_reest_req.ue_id.phys_cell_id = cell.id;
  ul_ccch_msg.msg.rrc_con_reest_req.ue_id.short_mac_i = mac_key[2] << 8 | mac_key[3];
  ul_ccch_msg.msg.rrc_con_reest_req.cause = LIBLTE_RRC_CON_REEST_REQ_CAUSE_OTHER_FAILURE;
  liblte_rrc_pack_ul_ccch_msg(&ul_ccch_msg, (LIBLTE_BIT_MSG_STRUCT *) &bit_buf);

  rrc_log->info("Initiating RRC Connection Reestablishment Procedure\n");
  rrc_log->console("RRC Connection Reestablishment\n");
  mac_timers->timer_get(t310)->stop();
  mac_timers->timer_get(t311)->reset();
  mac_timers->timer_get(t311)->run();

  phy->reset();
  set_phy_default();
  mac->reset();
  set_mac_default();
  state = RRC_STATE_CELL_SELECTING;
}

// Actions following cell reselection 5.3.7.3
void rrc::con_restablish_cell_reselected()
{
  rrc_log->info("Cell Selection finished. Initiating transmission of RRC Connection Reestablishment Request\n");
  mac_timers->timer_get(t301)->reset();
  mac_timers->timer_get(t301)->run();
  mac_timers->timer_get(t311)->stop();

  // Byte align and pack the message bits for PDCP
  if ((bit_buf.N_bits % 8) != 0) {
    for (uint32_t i = 0; i < 8 - (bit_buf.N_bits % 8); i++)
      bit_buf.msg[bit_buf.N_bits + i] = 0;
    bit_buf.N_bits += 8 - (bit_buf.N_bits % 8);
  }
  byte_buffer_t *pdcp_buf = pool_allocate;
  srslte_bit_pack_vector(bit_buf.msg, pdcp_buf->msg, bit_buf.N_bits);
  pdcp_buf->N_bytes = bit_buf.N_bits / 8;

  // Set UE contention resolution ID in MAC
  uint64_t uecri = 0;
  uint8_t *ue_cri_ptr = (uint8_t *) &uecri;
  uint32_t nbytes = 6;
  for (uint32_t i = 0; i < nbytes; i++) {
    ue_cri_ptr[nbytes - i - 1] = pdcp_buf->msg[i];
  }
  rrc_log->debug("Setting UE contention resolution ID: %d\n", uecri);
  mac->set_contention_id(uecri);

  rrc_log->info("Sending RRC Connection Reestablishment Request on SRB0\n");
  pdcp->write_sdu(RB_ID_SRB0, pdcp_buf);
}

void rrc::send_con_restablish_complete() {
  rrc_log->debug("Preparing RRC Connection Reestablishment Complete\n");

  rrc_log->console("RRC Connected\n");
  state = RRC_STATE_CONNECTED;

  // Prepare ConnectionSetupComplete packet
  ul_dcch_msg.msg_type = LIBLTE_RRC_UL_DCCH_MSG_TYPE_RRC_CON_REEST_COMPLETE;
  ul_dcch_msg.msg.rrc_con_reest_complete.rrc_transaction_id = transaction_id;

  send_ul_dcch_msg();
}

void rrc::send_con_setup_complete(byte_buffer_t *nas_msg) {
  rrc_log->debug("Preparing RRC Connection Setup Complete\n");

  state = RRC_STATE_CONNECTED;
  rrc_log->console("RRC Connected\n");

  // Prepare ConnectionSetupComplete packet
  ul_dcch_msg.msg_type = LIBLTE_RRC_UL_DCCH_MSG_TYPE_RRC_CON_SETUP_COMPLETE;
  ul_dcch_msg.msg.rrc_con_setup_complete.registered_mme_present = false;
  ul_dcch_msg.msg.rrc_con_setup_complete.rrc_transaction_id = transaction_id;
  ul_dcch_msg.msg.rrc_con_setup_complete.selected_plmn_id = 1;
  memcpy(ul_dcch_msg.msg.rrc_con_setup_complete.dedicated_info_nas.msg, nas_msg->msg, nas_msg->N_bytes);
  ul_dcch_msg.msg.rrc_con_setup_complete.dedicated_info_nas.N_bytes = nas_msg->N_bytes;

  send_ul_dcch_msg();
}

void rrc::send_ul_info_transfer(uint32_t lcid, byte_buffer_t *sdu) {
  rrc_log->debug("Preparing RX Info Transfer\n");

  // Prepare RX INFO packet
  ul_dcch_msg.msg_type = LIBLTE_RRC_UL_DCCH_MSG_TYPE_UL_INFO_TRANSFER;
  ul_dcch_msg.msg.ul_info_transfer.dedicated_info_type = LIBLTE_RRC_UL_INFORMATION_TRANSFER_TYPE_NAS;
  memcpy(ul_dcch_msg.msg.ul_info_transfer.dedicated_info.msg, sdu->msg, sdu->N_bytes);
  ul_dcch_msg.msg.ul_info_transfer.dedicated_info.N_bytes = sdu->N_bytes;

  send_ul_dcch_msg(sdu);
}

void rrc::send_security_mode_complete(uint32_t lcid, byte_buffer_t *pdu) {
  rrc_log->debug("Preparing Security Mode Complete\n");

  ul_dcch_msg.msg_type = LIBLTE_RRC_UL_DCCH_MSG_TYPE_SECURITY_MODE_COMPLETE;
  ul_dcch_msg.msg.security_mode_complete.rrc_transaction_id = transaction_id;

  send_ul_dcch_msg(pdu);
}

void rrc::send_rrc_con_reconfig_complete(byte_buffer_t *pdu) {
  rrc_log->debug("Preparing RRC Connection Reconfig Complete\n");

  ul_dcch_msg.msg_type = LIBLTE_RRC_UL_DCCH_MSG_TYPE_RRC_CON_RECONFIG_COMPLETE;
  ul_dcch_msg.msg.rrc_con_reconfig_complete.rrc_transaction_id = transaction_id;

  send_ul_dcch_msg(pdu);
}

void rrc::ho_prepare() {
  if (pending_mob_reconf) {
    rrc_log->info("Processing HO command to target PCell=%d\n", mob_reconf.mob_ctrl_info.target_pci);

    // Section 5.3.5.4
    mac_timers->timer_get(t310)->stop();
    mac_timers->timer_get(t304)->set(this, liblte_rrc_t304_num[mob_reconf.mob_ctrl_info.t304]);
    if (mob_reconf.mob_ctrl_info.carrier_freq_eutra_present &&
        mob_reconf.mob_ctrl_info.carrier_freq_eutra.dl_carrier_freq != current_cell->earfcn) {
      rrc_log->warning("Received mobilityControlInfo for inter-frequency handover\n");
    }

    phy->meas_reset();
    mac->wait_uplink();
    pdcp->reestablish();
    rlc->reestablish();
    mac->reset();
    phy->reset();
    mac->set_ho_rnti(mob_reconf.mob_ctrl_info.new_ue_id, mob_reconf.mob_ctrl_info.target_pci);
    apply_rr_config_common_dl(&mob_reconf.mob_ctrl_info.rr_cnfg_common);

    bool found = false;
    for (uint32_t i = 0; i < MAX_KNOWN_CELLS && known_cells[i].earfcn; i++) {
      if (known_cells[i].earfcn == phy->get_current_earfcn() &&
          known_cells[i].phy_cell.id == mob_reconf.mob_ctrl_info.target_pci) {
        rrc_log->info("Selecting new cell pci=%d\n", known_cells[i].phy_cell.id);
        if (!phy->cell_handover(known_cells[i].phy_cell)) {
          rrc_log->error("Could not synchronize with target cell pci=%d\n", known_cells[i].phy_cell.id);
        }
        found = true;
        break;
      }
    }
    if (!found) {
      rrc_log->error("Could not find target cell pci=%d\n", mob_reconf.mob_ctrl_info.target_pci);
      return;
    }

    if (mob_reconf.mob_ctrl_info.rach_cnfg_ded_present) {
      mac->start_noncont_ho(mob_reconf.mob_ctrl_info.rach_cnfg_ded.preamble_index,
                            mob_reconf.mob_ctrl_info.rach_cnfg_ded.prach_mask_index);
    } else {
      mac->start_cont_ho();
    }

    int ncc = -1;
    if (mob_reconf.sec_cnfg_ho_present) {
      ncc = mob_reconf.sec_cnfg_ho.intra_lte.next_hop_chaining_count;
    }

    usim->generate_as_keys_ho(mob_reconf.mob_ctrl_info.target_pci, phy->get_current_earfcn(),
                              ncc,
                              k_rrc_enc, k_rrc_int, k_up_enc, k_up_int, cipher_algo, integ_algo);
    pdcp->config_security(1, k_rrc_enc, k_rrc_int, cipher_algo, integ_algo);
    send_rrc_con_reconfig_complete(NULL);
  }
}

void rrc::ho_ra_completed(bool ra_successful) {
  if (pending_mob_reconf) {

    measurements.ho_finish();

    if (mob_reconf.meas_cnfg_present) {
      measurements.parse_meas_config(&mob_reconf.meas_cnfg);
    }

    if (ra_successful) {
      mac_timers->timer_get(t304)->stop();

      apply_rr_config_common_ul(&mob_reconf.mob_ctrl_info.rr_cnfg_common);
      if (mob_reconf.rr_cnfg_ded_present) {
        apply_rr_config_dedicated(&mob_reconf.rr_cnfg_ded);
      }
    }

    rrc_log->info("HO %ssuccessful\n", ra_successful?"":"un");
    rrc_log->console("HO %ssuccessful\n", ra_successful?"":"un");

    pending_mob_reconf = false;
    state = RRC_STATE_CONNECTED;
  } else {
    rrc_log->error("Received HO random access completed but no pending mobility reconfiguration info\n");
  }
}

void rrc::handle_rrc_con_reconfig(uint32_t lcid, LIBLTE_RRC_CONNECTION_RECONFIGURATION_STRUCT *reconfig,
                                  byte_buffer_t *pdu) {
  uint32_t i;

  if (reconfig->mob_ctrl_info_present) {

    rrc_log->info("Received HO command to target PCell=%d\n", reconfig->mob_ctrl_info.target_pci);
    rrc_log->console("Received HO command to target PCell=%d, NCC=%d\n",
                     reconfig->mob_ctrl_info.target_pci, reconfig->sec_cnfg_ho.intra_lte.next_hop_chaining_count);

    // store mobilityControlInfo
    memcpy(&mob_reconf, reconfig, sizeof(LIBLTE_RRC_CONNECTION_RECONFIGURATION_STRUCT));
    pending_mob_reconf = true;

    state = RRC_STATE_HO_PREPARE;

  } else {
    // Section 5.3.5.3
    if (reconfig->rr_cnfg_ded_present) {
      apply_rr_config_dedicated(&reconfig->rr_cnfg_ded);
    }
    if (reconfig->meas_cnfg_present) {
      measurements.parse_meas_config(&reconfig->meas_cnfg);
    }

    send_rrc_con_reconfig_complete(pdu);

    byte_buffer_t *nas_sdu;
    for (i = 0; i < reconfig->N_ded_info_nas; i++) {
      nas_sdu = pool_allocate;
      memcpy(nas_sdu->msg, &reconfig->ded_info_nas_list[i].msg, reconfig->ded_info_nas_list[i].N_bytes);
      nas_sdu->N_bytes = reconfig->ded_info_nas_list[i].N_bytes;
      nas->write_pdu(lcid, nas_sdu);
    }
  }
}

  /* Actions upon reception of RRCConnectionRelease 5.3.8.3 */
void rrc::rrc_connection_release() {
  // Save idleModeMobilityControlInfo, etc.
  state = RRC_STATE_LEAVE_CONNECTED;
  rrc_log->console("Received RRC Connection Release\n");
}








/*******************************************************************************
*
*
*
* Reception of Broadcast messages (MIB and SIBs)
*
*
*
*******************************************************************************/
void rrc::write_pdu_bcch_bch(byte_buffer_t *pdu) {
  pool->deallocate(pdu);
  if (state == RRC_STATE_PLMN_SELECTION) {
    // Do we need to do something with BCH?
    rrc_log->info_hex(pdu->msg, pdu->N_bytes, "BCCH BCH message received.");
  } else {
    rrc_log->warning("Received BCCH BCH in incorrect state\n");
  }
}

void rrc::write_pdu_bcch_dlsch(byte_buffer_t *pdu) {
  mac->bcch_stop_rx();

  rrc_log->info_hex(pdu->msg, pdu->N_bytes, "BCCH DLSCH message received.");
  rrc_log->info("BCCH DLSCH message Stack latency: %ld us\n", pdu->get_latency_us());
  LIBLTE_RRC_BCCH_DLSCH_MSG_STRUCT dlsch_msg;
  srslte_bit_unpack_vector(pdu->msg, bit_buf.msg, pdu->N_bytes * 8);
  bit_buf.N_bits = pdu->N_bytes * 8;
  pool->deallocate(pdu);
  liblte_rrc_unpack_bcch_dlsch_msg((LIBLTE_BIT_MSG_STRUCT *) &bit_buf, &dlsch_msg);

  for(uint32_t i=0; i<dlsch_msg.N_sibs; i++) {
    rrc_log->info("Processing SIB: %d\n", liblte_rrc_sys_info_block_type_num[dlsch_msg.sibs[i].sib_type]);

    if (LIBLTE_RRC_SYS_INFO_BLOCK_TYPE_1 == dlsch_msg.sibs[i].sib_type && SI_ACQUIRE_SIB1 == si_acquire_state) {
      memcpy(&current_cell->sib1, &dlsch_msg.sibs[i].sib.sib1, sizeof(LIBLTE_RRC_SYS_INFO_BLOCK_TYPE_1_STRUCT));
      current_cell->has_valid_sib1 = true;
      handle_sib1();
    } else if (LIBLTE_RRC_SYS_INFO_BLOCK_TYPE_2 == dlsch_msg.sibs[i].sib_type && !current_cell->has_valid_sib2) {
      memcpy(&current_cell->sib2, &dlsch_msg.sibs[i].sib.sib2, sizeof(LIBLTE_RRC_SYS_INFO_BLOCK_TYPE_2_STRUCT));
      current_cell->has_valid_sib2 = true;
      handle_sib2();
    } else if (LIBLTE_RRC_SYS_INFO_BLOCK_TYPE_3 == dlsch_msg.sibs[i].sib_type && !current_cell->has_valid_sib3) {
      memcpy(&current_cell->sib3, &dlsch_msg.sibs[i].sib.sib3, sizeof(LIBLTE_RRC_SYS_INFO_BLOCK_TYPE_3_STRUCT));
      current_cell->has_valid_sib3 = true;
      handle_sib3();
    }else if (LIBLTE_RRC_SYS_INFO_BLOCK_TYPE_13 == dlsch_msg.sibs[i].sib_type && !current_cell->has_valid_sib13) {
      memcpy(&current_cell->sib13, &dlsch_msg.sibs[0].sib.sib13, sizeof(LIBLTE_RRC_SYS_INFO_BLOCK_TYPE_13_STRUCT));
      current_cell->has_valid_sib13 = true;
      handle_sib13();
    }
  }
  if(current_cell->has_valid_sib2) {
    sysinfo_index++;
  }
}

void rrc::handle_sib1()
{
  rrc_log->info("SIB1 received, CellID=%d, si_window=%d, sib2_period=%d\n",
                current_cell->sib1.cell_id&0xfff,
                liblte_rrc_si_window_length_num[current_cell->sib1.si_window_length],
                liblte_rrc_si_periodicity_num[current_cell->sib1.sched_info[0].si_periodicity]);

  // Print SIB scheduling info
  uint32_t i,j;
  for(i=0;i<current_cell->sib1.N_sched_info;i++){
    for(j=0;j<current_cell->sib1.sched_info[i].N_sib_mapping_info;j++){
      LIBLTE_RRC_SIB_TYPE_ENUM t       = current_cell->sib1.sched_info[i].sib_mapping_info[j].sib_type;
      LIBLTE_RRC_SI_PERIODICITY_ENUM p = current_cell->sib1.sched_info[i].si_periodicity;
      rrc_log->debug("SIB scheduling info, sib_type=%d, si_periodicity=%d\n",
                    liblte_rrc_sib_type_num[t],
                    liblte_rrc_si_periodicity_num[p]);
    }
  }

  // Set TDD Config
  if(current_cell->sib1.tdd) {
    phy->set_config_tdd(&current_cell->sib1.tdd_cnfg);
  }

  current_cell->has_valid_sib1 = true;

  // Send PLMN and TAC to NAS
  std::stringstream ss;
  for (uint32_t i = 0; i < current_cell->sib1.N_plmn_ids; i++) {
    nas->plmn_found(current_cell->sib1.plmn_id[i].id, current_cell->sib1.tracking_area_code);
  }

  // Jump to next state
  switch(state) {
    case RRC_STATE_CELL_SELECTING:
      si_acquire_state = SI_ACQUIRE_SIB2;
      break;
    case RRC_STATE_PLMN_SELECTION:
      si_acquire_state = SI_ACQUIRE_IDLE;
      rrc_log->info("SI Acquisition done. Searching next cell...\n");
      usleep(5000);
      phy->cell_search_next();
      break;
    default:
      si_acquire_state = SI_ACQUIRE_IDLE;
  }
}

void rrc::handle_sib2()
{
  rrc_log->info("SIB2 received\n");

  apply_sib2_configs(&current_cell->sib2);

}

void rrc::handle_sib3()
{
  rrc_log->info("SIB3 received\n");

  LIBLTE_RRC_SYS_INFO_BLOCK_TYPE_3_STRUCT *sib3 = &current_cell->sib3;

  // cellReselectionInfoCommon
  cell_resel_cfg.q_hyst = liblte_rrc_q_hyst_num[sib3->q_hyst];

  // cellReselectionServingFreqInfo
  cell_resel_cfg.threshservinglow = sib3->thresh_serving_low;

  // intraFreqCellReselectionInfo
  cell_resel_cfg.Qrxlevmin       = sib3->q_rx_lev_min;
  if (sib3->s_intra_search_present) {
    cell_resel_cfg.s_intrasearchP  = sib3->s_intra_search;
  } else {
    cell_resel_cfg.s_intrasearchP  = INFINITY;
  }

}

void rrc::handle_sib13()
{
  rrc_log->info("SIB13 received\n");

//  mac->set_config_mbsfn_sib13(&current_cell->sib13.mbsfn_area_info_list_r9[0],
//                              current_cell->sib13.mbsfn_area_info_list_r9_size,
//                              &current_cell->sib13.mbsfn_notification_config);
}




/*******************************************************************************
*
*
*
* Reception of Paging messages
*
*
*
*******************************************************************************/
void rrc::write_pdu_pcch(byte_buffer_t *pdu) {
  if (pdu->N_bytes > 0 && pdu->N_bytes < SRSLTE_MAX_BUFFER_SIZE_BITS) {
    rrc_log->info_hex(pdu->msg, pdu->N_bytes, "PCCH message received %d bytes\n", pdu->N_bytes);
    rrc_log->info("PCCH message Stack latency: %ld us\n", pdu->get_latency_us());
    rrc_log->console("PCCH message received %d bytes\n", pdu->N_bytes);

    LIBLTE_RRC_PCCH_MSG_STRUCT pcch_msg;
    srslte_bit_unpack_vector(pdu->msg, bit_buf.msg, pdu->N_bytes * 8);
    bit_buf.N_bits = pdu->N_bytes * 8;
    pool->deallocate(pdu);
    liblte_rrc_unpack_pcch_msg((LIBLTE_BIT_MSG_STRUCT *) &bit_buf, &pcch_msg);

    if (pcch_msg.paging_record_list_size > LIBLTE_RRC_MAX_PAGE_REC) {
      pcch_msg.paging_record_list_size = LIBLTE_RRC_MAX_PAGE_REC;
    }

    LIBLTE_RRC_S_TMSI_STRUCT s_tmsi;
    if (!nas->get_s_tmsi(&s_tmsi)) {
      rrc_log->info("No S-TMSI present in NAS\n");
      return;
    }

    LIBLTE_RRC_S_TMSI_STRUCT *s_tmsi_paged;
    for (uint32_t i = 0; i < pcch_msg.paging_record_list_size; i++) {
      s_tmsi_paged = &pcch_msg.paging_record_list[i].ue_identity.s_tmsi;
      rrc_log->info("Received paging (%d/%d) for UE %x:%x\n", i + 1, pcch_msg.paging_record_list_size,
                    pcch_msg.paging_record_list[i].ue_identity.s_tmsi.mmec,
                    pcch_msg.paging_record_list[i].ue_identity.s_tmsi.m_tmsi);
      rrc_log->console("Received paging (%d/%d) for UE %x:%x\n", i + 1, pcch_msg.paging_record_list_size,
                       pcch_msg.paging_record_list[i].ue_identity.s_tmsi.mmec,
                       pcch_msg.paging_record_list[i].ue_identity.s_tmsi.m_tmsi);
      if (s_tmsi.mmec == s_tmsi_paged->mmec && s_tmsi.m_tmsi == s_tmsi_paged->m_tmsi) {
        rrc_log->info("S-TMSI match in paging message\n");
        rrc_log->console("S-TMSI match in paging message\n");
        mac->pcch_stop_rx();
        if (RRC_STATE_IDLE == state) {
          rrc_log->info("RRC in IDLE state - sending connection request.\n");
          connection_requested = true;
          state = RRC_STATE_CELL_SELECTED;
        }
      }
    }
  }
}











/*******************************************************************************
*
*
*
* Packet processing
*
*
*
*******************************************************************************/
void rrc::send_ul_dcch_msg(byte_buffer_t *pdu)
{
  liblte_rrc_pack_ul_dcch_msg(&ul_dcch_msg, (LIBLTE_BIT_MSG_STRUCT *) &bit_buf);

  // Byte align and pack the message bits for PDCP
  if ((bit_buf.N_bits % 8) != 0) {
    for (uint32_t i = 0; i < 8 - (bit_buf.N_bits % 8); i++)
      bit_buf.msg[bit_buf.N_bits + i] = 0;
    bit_buf.N_bits += 8 - (bit_buf.N_bits % 8);
  }
  // Reset and reuse sdu buffer if provided
  byte_buffer_t *pdcp_buf = pdu;

  if (pdcp_buf) {
    pdcp_buf->reset();
  } else {
    pdcp_buf = pool_allocate;
  }

  srslte_bit_pack_vector(bit_buf.msg, pdcp_buf->msg, bit_buf.N_bits);
  pdcp_buf->N_bytes = bit_buf.N_bits / 8;
  pdcp_buf->set_timestamp();

  rrc_log->info("Sending %s\n", liblte_rrc_ul_dcch_msg_type_text[ul_dcch_msg.msg_type]);
  pdcp->write_sdu(RB_ID_SRB1, pdcp_buf);
}

void rrc::write_sdu(uint32_t lcid, byte_buffer_t *sdu) {
<<<<<<< HEAD
  rrc_log->info_hex(sdu->msg, sdu->N_bytes, "TX %s SDU", get_rb_name(lcid).c_str());
=======
  rrc_log->info_hex(sdu->msg, sdu->N_bytes, "RX %s SDU", get_rb_name(lcid));
>>>>>>> 1a323770
  switch (state) {
    case RRC_STATE_CONNECTING:
      send_con_setup_complete(sdu);
      break;
    case RRC_STATE_CONNECTED:
      send_ul_info_transfer(lcid, sdu);
      break;
    default:
      rrc_log->error("SDU received from NAS while RRC state = %s\n", rrc_state_text[state]);
      break;
  }
}

void rrc::write_pdu(uint32_t lcid, byte_buffer_t *pdu) {
<<<<<<< HEAD
  rrc_log->info_hex(pdu->msg, pdu->N_bytes, "RX %s PDU", get_rb_name(lcid).c_str());
  rrc_log->info("RX PDU Stack latency: %ld us\n", pdu->get_latency_us());
=======
  rrc_log->info_hex(pdu->msg, pdu->N_bytes, "TX %s PDU", get_rb_name(lcid));
  rrc_log->info("TX PDU Stack latency: %ld us\n", pdu->get_latency_us());
>>>>>>> 1a323770

  switch (lcid) {
    case RB_ID_SRB0:
      parse_dl_ccch(pdu);
      break;
    case RB_ID_SRB1:
    case RB_ID_SRB2:
      parse_dl_dcch(lcid, pdu);
      break;
    default:
      rrc_log->error("RX PDU with invalid bearer id: %s", lcid);
      break;
  }
}

void rrc::parse_dl_ccch(byte_buffer_t *pdu) {
  srslte_bit_unpack_vector(pdu->msg, bit_buf.msg, pdu->N_bytes * 8);
  bit_buf.N_bits = pdu->N_bytes * 8;
  pool->deallocate(pdu);
  bzero(&dl_ccch_msg, sizeof(LIBLTE_RRC_DL_CCCH_MSG_STRUCT));
  liblte_rrc_unpack_dl_ccch_msg((LIBLTE_BIT_MSG_STRUCT *) &bit_buf, &dl_ccch_msg);

  rrc_log->info("SRB0 - Received %s\n",
                liblte_rrc_dl_ccch_msg_type_text[dl_ccch_msg.msg_type]);

  switch (dl_ccch_msg.msg_type) {
    case LIBLTE_RRC_DL_CCCH_MSG_TYPE_RRC_CON_REJ:
      rrc_log->info("Connection Reject received. Wait time: %d\n",
                    dl_ccch_msg.msg.rrc_con_rej.wait_time);
      state = RRC_STATE_IDLE;
      break;
    case LIBLTE_RRC_DL_CCCH_MSG_TYPE_RRC_CON_SETUP:
      rrc_log->info("Connection Setup received\n");
      transaction_id = dl_ccch_msg.msg.rrc_con_setup.rrc_transaction_id;
      handle_con_setup(&dl_ccch_msg.msg.rrc_con_setup);
      rrc_log->info("Notifying NAS of connection setup\n");
      nas->notify_connection_setup();
      break;
    case LIBLTE_RRC_DL_CCCH_MSG_TYPE_RRC_CON_REEST:
      rrc_log->info("Connection Reestablishment received\n");
      rrc_log->console("Reestablishment OK\n");
      transaction_id = dl_ccch_msg.msg.rrc_con_reest.rrc_transaction_id;
      handle_con_reest(&dl_ccch_msg.msg.rrc_con_reest);
      break;
      /* Reception of RRCConnectionReestablishmentReject 5.3.7.8 */
    case LIBLTE_RRC_DL_CCCH_MSG_TYPE_RRC_CON_REEST_REJ:
      rrc_log->info("Connection Reestablishment Reject received\n");
      rrc_log->console("Reestablishment Reject\n");
      state = RRC_STATE_LEAVE_CONNECTED;
      break;
    default:
      break;
  }
}

void rrc::parse_dl_dcch(uint32_t lcid, byte_buffer_t *pdu) {
  srslte_bit_unpack_vector(pdu->msg, bit_buf.msg, pdu->N_bytes * 8);
  bit_buf.N_bits = pdu->N_bytes * 8;
  liblte_rrc_unpack_dl_dcch_msg((LIBLTE_BIT_MSG_STRUCT *) &bit_buf, &dl_dcch_msg);

  rrc_log->info("%s - Received %s\n",
                get_rb_name(lcid),
                liblte_rrc_dl_dcch_msg_type_text[dl_dcch_msg.msg_type]);

  // Reset and reuse pdu buffer if possible
  pdu->reset();

  switch (dl_dcch_msg.msg_type) {
    case LIBLTE_RRC_DL_DCCH_MSG_TYPE_DL_INFO_TRANSFER:
      memcpy(pdu->msg, dl_dcch_msg.msg.dl_info_transfer.dedicated_info.msg,
             dl_dcch_msg.msg.dl_info_transfer.dedicated_info.N_bytes);
      pdu->N_bytes = dl_dcch_msg.msg.dl_info_transfer.dedicated_info.N_bytes;
      nas->write_pdu(lcid, pdu);
      break;
    case LIBLTE_RRC_DL_DCCH_MSG_TYPE_SECURITY_MODE_COMMAND:
      transaction_id = dl_dcch_msg.msg.security_mode_cmd.rrc_transaction_id;

      cipher_algo = (CIPHERING_ALGORITHM_ID_ENUM) dl_dcch_msg.msg.security_mode_cmd.sec_algs.cipher_alg;
      integ_algo = (INTEGRITY_ALGORITHM_ID_ENUM) dl_dcch_msg.msg.security_mode_cmd.sec_algs.int_alg;

      rrc_log->info("Received Security Mode Command eea: %s, eia: %s\n",
                    ciphering_algorithm_id_text[cipher_algo],
                    integrity_algorithm_id_text[integ_algo]);

      // Generate AS security keys
      uint8_t k_asme[32];
      nas->get_k_asme(k_asme, 32);
      usim->generate_as_keys(k_asme, nas->get_ul_count()-1, k_rrc_enc, k_rrc_int, k_up_enc, k_up_int, cipher_algo, integ_algo);
      rrc_log->debug_hex(k_rrc_enc, 32, "RRC encryption key - k_rrc_enc");
      rrc_log->debug_hex(k_rrc_int, 32, "RRC integrity key - k_rrc_int");
      rrc_log->debug_hex(k_up_enc, 32, "UP encryption key - k_up_enc");

      // Configure PDCP for security
      pdcp->config_security(lcid, k_rrc_enc, k_rrc_int, cipher_algo, integ_algo);
      pdcp->enable_integrity(lcid);
      send_security_mode_complete(lcid, pdu);
      pdcp->enable_encryption(lcid);
      break;
    case LIBLTE_RRC_DL_DCCH_MSG_TYPE_RRC_CON_RECONFIG:
      transaction_id = dl_dcch_msg.msg.rrc_con_reconfig.rrc_transaction_id;
      handle_rrc_con_reconfig(lcid, &dl_dcch_msg.msg.rrc_con_reconfig, pdu);
      break;
    case LIBLTE_RRC_DL_DCCH_MSG_TYPE_UE_CAPABILITY_ENQUIRY:
      transaction_id = dl_dcch_msg.msg.ue_cap_enquiry.rrc_transaction_id;
      for (uint32_t i = 0; i < dl_dcch_msg.msg.ue_cap_enquiry.N_ue_cap_reqs; i++) {
        if (LIBLTE_RRC_RAT_TYPE_EUTRA == dl_dcch_msg.msg.ue_cap_enquiry.ue_capability_request[i]) {
          send_rrc_ue_cap_info(lcid, pdu);
          break;
        }
      }
      break;
    case LIBLTE_RRC_DL_DCCH_MSG_TYPE_RRC_CON_RELEASE:
      rrc_connection_release();
      break;
    default:
      break;
  }
}









/*******************************************************************************
*
*
*
* Capabilities Message
*
*
*
*******************************************************************************/
void rrc::enable_capabilities() {
  bool enable_ul_64 = args.ue_category >= 5 && current_cell->sib2.rr_config_common_sib.pusch_cnfg.enable_64_qam;
  rrc_log->info("%s 64QAM PUSCH\n", enable_ul_64 ? "Enabling" : "Disabling");
  phy->set_config_64qam_en(enable_ul_64);
}

void rrc::send_rrc_ue_cap_info(uint32_t lcid, byte_buffer_t *pdu) {
  rrc_log->debug("Preparing UE Capability Info\n");
  LIBLTE_RRC_UL_DCCH_MSG_STRUCT ul_dcch_msg;

  ul_dcch_msg.msg_type = LIBLTE_RRC_UL_DCCH_MSG_TYPE_UE_CAPABILITY_INFO;
  ul_dcch_msg.msg.ue_capability_info.rrc_transaction_id = transaction_id;

  LIBLTE_RRC_UE_CAPABILITY_INFORMATION_STRUCT *info = &ul_dcch_msg.msg.ue_capability_info;
  info->N_ue_caps = 1;
  info->ue_capability_rat[0].rat_type = LIBLTE_RRC_RAT_TYPE_EUTRA;

  LIBLTE_RRC_UE_EUTRA_CAPABILITY_STRUCT *cap = &info->ue_capability_rat[0].eutra_capability;
  cap->access_stratum_release = LIBLTE_RRC_ACCESS_STRATUM_RELEASE_REL8;
  cap->ue_category = args.ue_category;

  cap->pdcp_params.max_rohc_ctxts_present = false;
  cap->pdcp_params.supported_rohc_profiles[0] = false;
  cap->pdcp_params.supported_rohc_profiles[1] = false;
  cap->pdcp_params.supported_rohc_profiles[2] = false;
  cap->pdcp_params.supported_rohc_profiles[3] = false;
  cap->pdcp_params.supported_rohc_profiles[4] = false;
  cap->pdcp_params.supported_rohc_profiles[5] = false;
  cap->pdcp_params.supported_rohc_profiles[6] = false;
  cap->pdcp_params.supported_rohc_profiles[7] = false;
  cap->pdcp_params.supported_rohc_profiles[8] = false;

  cap->phy_params.specific_ref_sigs_supported = false;
  cap->phy_params.tx_antenna_selection_supported = false;

  cap->rf_params.N_supported_band_eutras = args.nof_supported_bands;
  cap->meas_params.N_band_list_eutra     = args.nof_supported_bands;
  for (uint32_t i=0;i<args.nof_supported_bands;i++) {
    cap->rf_params.supported_band_eutra[i].band_eutra = args.supported_bands[i];
    cap->rf_params.supported_band_eutra[i].half_duplex = false;
    cap->meas_params.band_list_eutra[i].N_inter_freq_need_for_gaps = 1;
    cap->meas_params.band_list_eutra[i].inter_freq_need_for_gaps[0] = true;
  }

  cap->feature_group_indicator_present = true;
  cap->feature_group_indicator = args.feature_group;
  cap->inter_rat_params.utra_fdd_present = false;
  cap->inter_rat_params.utra_tdd128_present = false;
  cap->inter_rat_params.utra_tdd384_present = false;
  cap->inter_rat_params.utra_tdd768_present = false;
  cap->inter_rat_params.geran_present = false;
  cap->inter_rat_params.cdma2000_hrpd_present = false;
  cap->inter_rat_params.cdma2000_1xrtt_present = false;

  liblte_rrc_pack_ul_dcch_msg(&ul_dcch_msg, (LIBLTE_BIT_MSG_STRUCT *) &bit_buf);

  // Byte align and pack the message bits for PDCP
  if ((bit_buf.N_bits % 8) != 0) {
    for (uint32_t i = 0; i < 8 - (bit_buf.N_bits % 8); i++)
      bit_buf.msg[bit_buf.N_bits + i] = 0;
    bit_buf.N_bits += 8 - (bit_buf.N_bits % 8);
  }
  srslte_bit_pack_vector(bit_buf.msg, pdu->msg, bit_buf.N_bits);
  pdu->N_bytes = bit_buf.N_bits / 8;
  pdu->set_timestamp();

  rrc_log->info("Sending UE Capability Info\n");
  pdcp->write_sdu(lcid, pdu);
}










/*******************************************************************************
*
*
*
* PHY and MAC Radio Resource configuration
*
*
*
*******************************************************************************/

void rrc::apply_rr_config_common_dl(LIBLTE_RRC_RR_CONFIG_COMMON_STRUCT *config) {
  mac_interface_rrc::mac_cfg_t mac_cfg;
  mac->get_config(&mac_cfg);
  if (config->rach_cnfg_present) {
    memcpy(&mac_cfg.rach, &config->rach_cnfg, sizeof(LIBLTE_RRC_RACH_CONFIG_COMMON_STRUCT));
  }
  mac_cfg.prach_config_index = config->prach_cnfg.root_sequence_index;
  mac_cfg.ul_harq_params.max_harq_msg3_tx = config->rach_cnfg.max_harq_msg3_tx;

  mac->set_config(&mac_cfg);

  phy_interface_rrc::phy_cfg_t phy_cfg;
  phy->get_config(&phy_cfg);
  phy_interface_rrc::phy_cfg_common_t *common = &phy_cfg.common;

  if (config->pdsch_cnfg_present) {
    memcpy(&common->pdsch_cnfg, &config->pdsch_cnfg, sizeof(LIBLTE_RRC_PDSCH_CONFIG_COMMON_STRUCT));
  }
  common->prach_cnfg.root_sequence_index = config->prach_cnfg.root_sequence_index;
  if (config->prach_cnfg.prach_cnfg_info_present) {
    memcpy(&common->prach_cnfg.prach_cnfg_info, &config->prach_cnfg.prach_cnfg_info, sizeof(LIBLTE_RRC_PRACH_CONFIG_INFO_STRUCT));
  }

  phy->set_config_common(common);
}

void rrc::apply_rr_config_common_ul(LIBLTE_RRC_RR_CONFIG_COMMON_STRUCT *config) {
  phy_interface_rrc::phy_cfg_t phy_cfg;
  phy->get_config(&phy_cfg);
  phy_interface_rrc::phy_cfg_common_t *common = &phy_cfg.common;

  memcpy(&common->pusch_cnfg, &config->pusch_cnfg, sizeof(LIBLTE_RRC_PUSCH_CONFIG_COMMON_STRUCT));
  if (config->pucch_cnfg_present) {
    memcpy(&common->pucch_cnfg, &config->pucch_cnfg, sizeof(LIBLTE_RRC_PUCCH_CONFIG_COMMON_STRUCT));
  }
  if (config->ul_pwr_ctrl_present) {
    memcpy(&common->ul_pwr_ctrl, &config->ul_pwr_ctrl, sizeof(LIBLTE_RRC_UL_POWER_CONTROL_COMMON_STRUCT));
  }
  if (config->srs_ul_cnfg.present) {
    memcpy(&common->srs_ul_cnfg, &config->srs_ul_cnfg, sizeof(LIBLTE_RRC_SRS_UL_CONFIG_COMMON_STRUCT));
  } else {
    // default is release
    common->srs_ul_cnfg.present = false;
  }
  phy->set_config_common(common);
  phy->configure_ul_params();
}

void rrc::apply_sib2_configs(LIBLTE_RRC_SYS_INFO_BLOCK_TYPE_2_STRUCT *sib2) {

  // Apply RACH timeAlginmentTimer configuration
  mac_interface_rrc::mac_cfg_t cfg;
  mac->get_config(&cfg);

  cfg.main.time_alignment_timer = sib2->time_alignment_timer;
  memcpy(&cfg.rach, &sib2->rr_config_common_sib.rach_cnfg, sizeof(LIBLTE_RRC_RACH_CONFIG_COMMON_STRUCT));
  cfg.prach_config_index = sib2->rr_config_common_sib.prach_cnfg.root_sequence_index;
  cfg.ul_harq_params.max_harq_msg3_tx = cfg.rach.max_harq_msg3_tx;
  // Apply MBSFN configuration
//  cfg.mbsfn_subfr_cnfg_list_size = sib2->mbsfn_subfr_cnfg_list_size;
//  for(uint8_t i=0;i<sib2->mbsfn_subfr_cnfg_list_size;i++) {
//    memcpy(&cfg.mbsfn_subfr_cnfg_list[i], &sib2->mbsfn_subfr_cnfg_list[i], sizeof(LIBLTE_RRC_MBSFN_SUBFRAME_CONFIG_STRUCT));
//  }

  mac->set_config(&cfg);

  rrc_log->info("Set RACH ConfigCommon: NofPreambles=%d, ResponseWindow=%d, ContentionResolutionTimer=%d ms\n",
                liblte_rrc_number_of_ra_preambles_num[sib2->rr_config_common_sib.rach_cnfg.num_ra_preambles],
                liblte_rrc_ra_response_window_size_num[sib2->rr_config_common_sib.rach_cnfg.ra_resp_win_size],
                liblte_rrc_mac_contention_resolution_timer_num[sib2->rr_config_common_sib.rach_cnfg.mac_con_res_timer]);

  // Apply PHY RR Config Common
  phy_interface_rrc::phy_cfg_common_t common;
  memcpy(&common.pdsch_cnfg, &sib2->rr_config_common_sib.pdsch_cnfg, sizeof(LIBLTE_RRC_PDSCH_CONFIG_COMMON_STRUCT));
  memcpy(&common.pusch_cnfg, &sib2->rr_config_common_sib.pusch_cnfg, sizeof(LIBLTE_RRC_PUSCH_CONFIG_COMMON_STRUCT));
  memcpy(&common.pucch_cnfg, &sib2->rr_config_common_sib.pucch_cnfg, sizeof(LIBLTE_RRC_PUCCH_CONFIG_COMMON_STRUCT));
  memcpy(&common.ul_pwr_ctrl, &sib2->rr_config_common_sib.ul_pwr_ctrl,
         sizeof(LIBLTE_RRC_UL_POWER_CONTROL_COMMON_STRUCT));
  memcpy(&common.prach_cnfg, &sib2->rr_config_common_sib.prach_cnfg, sizeof(LIBLTE_RRC_PRACH_CONFIG_SIB_STRUCT));
  if (sib2->rr_config_common_sib.srs_ul_cnfg.present) {
    memcpy(&common.srs_ul_cnfg, &sib2->rr_config_common_sib.srs_ul_cnfg,
           sizeof(LIBLTE_RRC_SRS_UL_CONFIG_COMMON_STRUCT));
  } else {
    // default is release
    common.srs_ul_cnfg.present = false;
  }
  phy->set_config_common(&common);

  phy->configure_ul_params();

  rrc_log->info("Set PUSCH ConfigCommon: HopOffset=%d, RSGroup=%d, RSNcs=%d, N_sb=%d\n",
                sib2->rr_config_common_sib.pusch_cnfg.pusch_hopping_offset,
                sib2->rr_config_common_sib.pusch_cnfg.ul_rs.group_assignment_pusch,
                sib2->rr_config_common_sib.pusch_cnfg.ul_rs.cyclic_shift,
                sib2->rr_config_common_sib.pusch_cnfg.n_sb);

  rrc_log->info("Set PUCCH ConfigCommon: DeltaShift=%d, CyclicShift=%d, N1=%d, NRB=%d\n",
                liblte_rrc_delta_pucch_shift_num[sib2->rr_config_common_sib.pucch_cnfg.delta_pucch_shift],
                sib2->rr_config_common_sib.pucch_cnfg.n_cs_an,
                sib2->rr_config_common_sib.pucch_cnfg.n1_pucch_an,
                sib2->rr_config_common_sib.pucch_cnfg.n_rb_cqi);

  rrc_log->info("Set PRACH ConfigCommon: SeqIdx=%d, HS=%s, FreqOffset=%d, ZC=%d, ConfigIndex=%d\n",
                sib2->rr_config_common_sib.prach_cnfg.root_sequence_index,
                sib2->rr_config_common_sib.prach_cnfg.prach_cnfg_info.high_speed_flag ? "yes" : "no",
                sib2->rr_config_common_sib.prach_cnfg.prach_cnfg_info.prach_freq_offset,
                sib2->rr_config_common_sib.prach_cnfg.prach_cnfg_info.zero_correlation_zone_config,
                sib2->rr_config_common_sib.prach_cnfg.prach_cnfg_info.prach_config_index);

  rrc_log->info("Set SRS ConfigCommon: BW-Configuration=%d, SF-Configuration=%d, ACKNACK=%s\n",
                liblte_rrc_srs_bw_config_num[sib2->rr_config_common_sib.srs_ul_cnfg.bw_cnfg],
                liblte_rrc_srs_subfr_config_num[sib2->rr_config_common_sib.srs_ul_cnfg.subfr_cnfg],
                sib2->rr_config_common_sib.srs_ul_cnfg.ack_nack_simul_tx ? "yes" : "no");

  mac_timers->timer_get(t301)->set(this, liblte_rrc_t301_num[sib2->ue_timers_and_constants.t301]);
  mac_timers->timer_get(t310)->set(this, liblte_rrc_t310_num[sib2->ue_timers_and_constants.t310]);
  mac_timers->timer_get(t311)->set(this, liblte_rrc_t311_num[sib2->ue_timers_and_constants.t311]);
  N310 = liblte_rrc_n310_num[sib2->ue_timers_and_constants.n310];
  N311 = liblte_rrc_n311_num[sib2->ue_timers_and_constants.n311];

  rrc_log->info("Set Constants and Timers: N310=%d, N311=%d, t301=%d, t310=%d, t311=%d\n",
                N310, N311, mac_timers->timer_get(t301)->get_timeout(),
                mac_timers->timer_get(t310)->get_timeout(), mac_timers->timer_get(t311)->get_timeout());

}

// Go through all information elements and apply defaults (9.2.4) if not defined
void rrc::apply_phy_config_dedicated(LIBLTE_RRC_PHYSICAL_CONFIG_DEDICATED_STRUCT *phy_cnfg, bool apply_defaults) {
  // Get current configuration
  LIBLTE_RRC_PHYSICAL_CONFIG_DEDICATED_STRUCT *current_cfg;
  phy_interface_rrc::phy_cfg_t c;
  phy->get_config(&c);
  current_cfg = &c.dedicated;

  if (phy_cnfg->pucch_cnfg_ded_present) {
    memcpy(&current_cfg->pucch_cnfg_ded, &phy_cnfg->pucch_cnfg_ded, sizeof(LIBLTE_RRC_PUCCH_CONFIG_DEDICATED_STRUCT));
  } else if (apply_defaults) {
    current_cfg->pucch_cnfg_ded.tdd_ack_nack_feedback_mode = LIBLTE_RRC_TDD_ACK_NACK_FEEDBACK_MODE_BUNDLING;
    current_cfg->pucch_cnfg_ded.ack_nack_repetition_setup_present = false;
  }
  if (phy_cnfg->pusch_cnfg_ded_present) {
    memcpy(&current_cfg->pusch_cnfg_ded, &phy_cnfg->pusch_cnfg_ded, sizeof(LIBLTE_RRC_PUSCH_CONFIG_DEDICATED_STRUCT));
  } else if (apply_defaults) {
    current_cfg->pusch_cnfg_ded.beta_offset_ack_idx = 10;
    current_cfg->pusch_cnfg_ded.beta_offset_ri_idx = 12;
    current_cfg->pusch_cnfg_ded.beta_offset_cqi_idx = 15;
  }
  if (phy_cnfg->ul_pwr_ctrl_ded_present) {
    memcpy(&current_cfg->ul_pwr_ctrl_ded, &phy_cnfg->ul_pwr_ctrl_ded,
           sizeof(LIBLTE_RRC_UL_POWER_CONTROL_DEDICATED_STRUCT));
  } else if (apply_defaults) {
    current_cfg->ul_pwr_ctrl_ded.p0_ue_pusch     = 0;
    current_cfg->ul_pwr_ctrl_ded.delta_mcs_en    = LIBLTE_RRC_DELTA_MCS_ENABLED_EN0;
    current_cfg->ul_pwr_ctrl_ded.accumulation_en = true;
    current_cfg->ul_pwr_ctrl_ded.p0_ue_pucch     = 0;
    current_cfg->ul_pwr_ctrl_ded.p_srs_offset    = 7;
  }
  if (phy_cnfg->ul_pwr_ctrl_ded.filter_coeff_present) {
    current_cfg->ul_pwr_ctrl_ded.filter_coeff = phy_cnfg->ul_pwr_ctrl_ded.filter_coeff;
  } else {
    current_cfg->ul_pwr_ctrl_ded.filter_coeff = LIBLTE_RRC_FILTER_COEFFICIENT_FC4;
  }
  if (phy_cnfg->tpc_pdcch_cnfg_pucch_present) {
    memcpy(&current_cfg->tpc_pdcch_cnfg_pucch, &phy_cnfg->tpc_pdcch_cnfg_pucch,
           sizeof(LIBLTE_RRC_TPC_PDCCH_CONFIG_STRUCT));
  } else if (apply_defaults) {
    current_cfg->tpc_pdcch_cnfg_pucch.setup_present = false;
  }
  if (phy_cnfg->tpc_pdcch_cnfg_pusch_present) {
    memcpy(&current_cfg->tpc_pdcch_cnfg_pusch, &phy_cnfg->tpc_pdcch_cnfg_pusch,
           sizeof(LIBLTE_RRC_TPC_PDCCH_CONFIG_STRUCT));
  } else {
    current_cfg->tpc_pdcch_cnfg_pusch.setup_present = false;
  }
  if (phy_cnfg->cqi_report_cnfg_present) {
    if (phy_cnfg->cqi_report_cnfg.report_periodic_present) {
      memcpy(&current_cfg->cqi_report_cnfg.report_periodic, &phy_cnfg->cqi_report_cnfg.report_periodic,
             sizeof(LIBLTE_RRC_CQI_REPORT_PERIODIC_STRUCT));
      current_cfg->cqi_report_cnfg.report_periodic_setup_present = phy_cnfg->cqi_report_cnfg.report_periodic_setup_present;
    } else if (apply_defaults) {
      current_cfg->cqi_report_cnfg.report_periodic_setup_present = false;
    }
    if (phy_cnfg->cqi_report_cnfg.report_mode_aperiodic_present) {
      current_cfg->cqi_report_cnfg.report_mode_aperiodic = phy_cnfg->cqi_report_cnfg.report_mode_aperiodic;
      current_cfg->cqi_report_cnfg.report_mode_aperiodic_present = phy_cnfg->cqi_report_cnfg.report_mode_aperiodic_present;
    } else if (apply_defaults) {
      current_cfg->cqi_report_cnfg.report_mode_aperiodic_present = false;
    }
    current_cfg->cqi_report_cnfg.nom_pdsch_rs_epre_offset = phy_cnfg->cqi_report_cnfg.nom_pdsch_rs_epre_offset;
  }
  if (phy_cnfg->srs_ul_cnfg_ded_present && phy_cnfg->srs_ul_cnfg_ded.setup_present) {
    memcpy(&current_cfg->srs_ul_cnfg_ded, &phy_cnfg->srs_ul_cnfg_ded,
           sizeof(LIBLTE_RRC_SRS_UL_CONFIG_DEDICATED_STRUCT));
  } else if (apply_defaults) {
    current_cfg->srs_ul_cnfg_ded.setup_present = false;
  }
  if (phy_cnfg->antenna_info_present) {
    if (!phy_cnfg->antenna_info_default_value) {
      if (phy_cnfg->antenna_info_explicit_value.tx_mode != LIBLTE_RRC_TRANSMISSION_MODE_1 &&
          phy_cnfg->antenna_info_explicit_value.tx_mode != LIBLTE_RRC_TRANSMISSION_MODE_2) {
        rrc_log->error("Transmission mode TM%s not currently supported by srsUE\n",
                       liblte_rrc_transmission_mode_text[phy_cnfg->antenna_info_explicit_value.tx_mode]);
      }
      memcpy(&current_cfg->antenna_info_explicit_value, &phy_cnfg->antenna_info_explicit_value,
             sizeof(LIBLTE_RRC_ANTENNA_INFO_DEDICATED_STRUCT));
    } else if (apply_defaults) {
      current_cfg->antenna_info_explicit_value.tx_mode = LIBLTE_RRC_TRANSMISSION_MODE_2;
      current_cfg->antenna_info_explicit_value.codebook_subset_restriction_present = false;
      current_cfg->antenna_info_explicit_value.ue_tx_antenna_selection_setup_present = false;
    }
  } else if (apply_defaults) {
    current_cfg->antenna_info_explicit_value.tx_mode = LIBLTE_RRC_TRANSMISSION_MODE_2;
    current_cfg->antenna_info_explicit_value.codebook_subset_restriction_present = false;
    current_cfg->antenna_info_explicit_value.ue_tx_antenna_selection_setup_present = false;
  }
  if (phy_cnfg->sched_request_cnfg_present) {
    memcpy(&current_cfg->sched_request_cnfg, &phy_cnfg->sched_request_cnfg,
           sizeof(LIBLTE_RRC_SCHEDULING_REQUEST_CONFIG_STRUCT));
  } else if (apply_defaults) {
    current_cfg->sched_request_cnfg.setup_present = false;
  }
  if (phy_cnfg->pdsch_cnfg_ded_present) {
    current_cfg->pdsch_cnfg_ded = phy_cnfg->pdsch_cnfg_ded;
    rrc_log->info("Set PDSCH-Config=%s (present)\n", liblte_rrc_pdsch_config_p_a_text[(int) current_cfg->pdsch_cnfg_ded]);
  } else if (apply_defaults) {
    current_cfg->pdsch_cnfg_ded = LIBLTE_RRC_PDSCH_CONFIG_P_A_DB_0;
    rrc_log->info("Set PDSCH-Config=%s (default)\n", liblte_rrc_pdsch_config_p_a_text[(int) current_cfg->pdsch_cnfg_ded]);
  }

  if (phy_cnfg->cqi_report_cnfg_present) {
    if (phy_cnfg->cqi_report_cnfg.report_periodic_present) {
      rrc_log->info("Set cqi-PUCCH-ResourceIndex=%d, cqi-pmi-ConfigIndex=%d, cqi-FormatIndicatorPeriodic=%s\n",
                    current_cfg->cqi_report_cnfg.report_periodic.pucch_resource_idx,
                    current_cfg->cqi_report_cnfg.report_periodic.pmi_cnfg_idx,
                    liblte_rrc_cqi_format_indicator_periodic_text[current_cfg->cqi_report_cnfg.report_periodic.format_ind_periodic]);
    }
    if (phy_cnfg->cqi_report_cnfg.report_mode_aperiodic_present) {
      rrc_log->info("Set cqi-ReportModeAperiodic=%s\n",
                    liblte_rrc_cqi_report_mode_aperiodic_text[current_cfg->cqi_report_cnfg.report_mode_aperiodic]);
    }

  }

  if (phy_cnfg->sched_request_cnfg_present) {
    rrc_log->info("Set PHY config ded: SR-n_pucch=%d, SR-ConfigIndex=%d, SR-TransMax=%d\n",
                  current_cfg->sched_request_cnfg.sr_pucch_resource_idx,
                  current_cfg->sched_request_cnfg.sr_cnfg_idx,
                  liblte_rrc_dsr_trans_max_num[current_cfg->sched_request_cnfg.dsr_trans_max]);
  }

  if (current_cfg->srs_ul_cnfg_ded_present) {
    rrc_log->info("Set PHY config ded: SRS-ConfigIndex=%d, SRS-bw=%s, SRS-Nrcc=%d, SRS-hop=%s, SRS-Ncs=%s\n",
                  current_cfg->srs_ul_cnfg_ded.srs_cnfg_idx,
                  liblte_rrc_srs_bandwidth_text[current_cfg->srs_ul_cnfg_ded.srs_bandwidth],
                  current_cfg->srs_ul_cnfg_ded.freq_domain_pos,
                  liblte_rrc_srs_hopping_bandwidth_text[current_cfg->srs_ul_cnfg_ded.srs_hopping_bandwidth],
                  liblte_rrc_cyclic_shift_text[current_cfg->srs_ul_cnfg_ded.cyclic_shift]);
  }

  phy->set_config_dedicated(current_cfg);

  // Apply changes to PHY
  phy->configure_ul_params();
}

void rrc::apply_mac_config_dedicated(LIBLTE_RRC_MAC_MAIN_CONFIG_STRUCT *mac_cnfg, bool apply_defaults) {
  // Set Default MAC main configuration (9.2.2)
  LIBLTE_RRC_MAC_MAIN_CONFIG_STRUCT default_cfg;
  bzero(&default_cfg, sizeof(LIBLTE_RRC_MAC_MAIN_CONFIG_STRUCT));
  default_cfg.ulsch_cnfg.max_harq_tx = LIBLTE_RRC_MAX_HARQ_TX_N5;
  default_cfg.ulsch_cnfg.periodic_bsr_timer = LIBLTE_RRC_PERIODIC_BSR_TIMER_INFINITY;
  default_cfg.ulsch_cnfg.retx_bsr_timer = LIBLTE_RRC_RETRANSMISSION_BSR_TIMER_SF2560;
  default_cfg.ulsch_cnfg.tti_bundling = false;
  default_cfg.drx_cnfg.setup_present = false;
  default_cfg.phr_cnfg.setup_present = false;
  default_cfg.time_alignment_timer = LIBLTE_RRC_TIME_ALIGNMENT_TIMER_INFINITY;


  if (!apply_defaults) {
    if (mac_cnfg->ulsch_cnfg_present) {
      if (mac_cnfg->ulsch_cnfg.max_harq_tx_present) {
        default_cfg.ulsch_cnfg.max_harq_tx = mac_cnfg->ulsch_cnfg.max_harq_tx;
        default_cfg.ulsch_cnfg.max_harq_tx_present = true;
      }
      if (mac_cnfg->ulsch_cnfg.periodic_bsr_timer_present) {
        default_cfg.ulsch_cnfg.periodic_bsr_timer = mac_cnfg->ulsch_cnfg.periodic_bsr_timer;
        default_cfg.ulsch_cnfg.periodic_bsr_timer_present = true;
      }
      default_cfg.ulsch_cnfg.retx_bsr_timer = mac_cnfg->ulsch_cnfg.retx_bsr_timer;
      default_cfg.ulsch_cnfg.tti_bundling = mac_cnfg->ulsch_cnfg.tti_bundling;
    }
    if (mac_cnfg->drx_cnfg_present) {
      memcpy(&default_cfg.drx_cnfg, &mac_cnfg->drx_cnfg, sizeof(LIBLTE_RRC_DRX_CONFIG_STRUCT));
      default_cfg.drx_cnfg_present = true;
    }
    if (mac_cnfg->phr_cnfg_present) {
      memcpy(&default_cfg.phr_cnfg, &mac_cnfg->phr_cnfg, sizeof(LIBLTE_RRC_PHR_CONFIG_STRUCT));
      default_cfg.phr_cnfg_present = true;
    }
    default_cfg.time_alignment_timer = mac_cnfg->time_alignment_timer;
  }

  // Setup MAC configuration
  mac->set_config_main(&default_cfg);

  // Update UL HARQ config
  mac_interface_rrc::mac_cfg_t cfg;
  mac->get_config(&cfg);
  cfg.ul_harq_params.max_harq_tx = liblte_rrc_max_harq_tx_num[default_cfg.ulsch_cnfg.max_harq_tx];
  mac->set_config(&cfg);

  rrc_log->info("Set MAC main config: harq-MaxReTX=%d, bsr-TimerReTX=%d, bsr-TimerPeriodic=%d\n",
                liblte_rrc_max_harq_tx_num[default_cfg.ulsch_cnfg.max_harq_tx],
                liblte_rrc_retransmission_bsr_timer_num[default_cfg.ulsch_cnfg.retx_bsr_timer],
                liblte_rrc_periodic_bsr_timer_num[default_cfg.ulsch_cnfg.periodic_bsr_timer]);
  if (default_cfg.phr_cnfg_present) {
    rrc_log->info("Set MAC PHR config: periodicPHR-Timer=%d, prohibitPHR-Timer=%d, dl-PathlossChange=%d\n",
                  liblte_rrc_periodic_phr_timer_num[default_cfg.phr_cnfg.periodic_phr_timer],
                  liblte_rrc_prohibit_phr_timer_num[default_cfg.phr_cnfg.prohibit_phr_timer],
                  liblte_rrc_dl_pathloss_change_num[default_cfg.phr_cnfg.dl_pathloss_change]);
  }
}

void rrc::apply_rr_config_dedicated(LIBLTE_RRC_RR_CONFIG_DEDICATED_STRUCT *cnfg) {
  if (cnfg->phy_cnfg_ded_present) {
    apply_phy_config_dedicated(&cnfg->phy_cnfg_ded, false);
    // Apply SR configuration to MAC
    if (cnfg->phy_cnfg_ded.sched_request_cnfg_present) {
      mac->set_config_sr(&cnfg->phy_cnfg_ded.sched_request_cnfg);
    }
  }

  if (cnfg->mac_main_cnfg_present) {
    apply_mac_config_dedicated(&cnfg->mac_main_cnfg.explicit_value, cnfg->mac_main_cnfg.default_value);
  }

  if (cnfg->sps_cnfg_present) {
    //TODO
  }
  if (cnfg->rlf_timers_and_constants_present) {
    //TODO
  }
  for (uint32_t i = 0; i < cnfg->srb_to_add_mod_list_size; i++) {
    // TODO: handle SRB modification
    add_srb(&cnfg->srb_to_add_mod_list[i]);
  }
  for (uint32_t i = 0; i < cnfg->drb_to_release_list_size; i++) {
    release_drb(cnfg->drb_to_release_list[i]);
  }
  for (uint32_t i = 0; i < cnfg->drb_to_add_mod_list_size; i++) {
    // TODO: handle DRB modification
    add_drb(&cnfg->drb_to_add_mod_list[i]);
  }
}

void rrc::handle_con_setup(LIBLTE_RRC_CONNECTION_SETUP_STRUCT *setup) {
  // Apply the Radio Resource configuration
  apply_rr_config_dedicated(&setup->rr_cnfg);
}

/* Reception of RRCConnectionReestablishment by the UE 5.3.7.5 */
void rrc::handle_con_reest(LIBLTE_RRC_CONNECTION_REESTABLISHMENT_STRUCT *setup) {
  mac_timers->timer_get(t301)->stop();

  // TODO: Restablish DRB1. Not done because never was suspended

  // Apply the Radio Resource configuration
  apply_rr_config_dedicated(&setup->rr_cnfg);

  // TODO: Some security stuff here... is it necessary?

  send_con_restablish_complete();
}


void rrc::add_srb(LIBLTE_RRC_SRB_TO_ADD_MOD_STRUCT *srb_cnfg) {
  // Setup PDCP
  pdcp->add_bearer(srb_cnfg->srb_id, srslte_pdcp_config_t(true)); // Set PDCP config control flag
  if(RB_ID_SRB2 == srb_cnfg->srb_id) {
    pdcp->config_security(srb_cnfg->srb_id, k_rrc_enc, k_rrc_int, cipher_algo, integ_algo);
    pdcp->enable_integrity(srb_cnfg->srb_id);
    pdcp->enable_encryption(srb_cnfg->srb_id);
  }

  // Setup RLC
  if (srb_cnfg->rlc_cnfg_present) {
    if (srb_cnfg->rlc_default_cnfg_present) {
      rlc->add_bearer(srb_cnfg->srb_id);
    }else{
      rlc->add_bearer(srb_cnfg->srb_id, srslte_rlc_config_t(&srb_cnfg->rlc_explicit_cnfg));
    }
  }

  // Setup MAC
  uint8_t log_chan_group = 0;
  uint8_t priority = 1;
  int prioritized_bit_rate = -1;
  int bucket_size_duration = -1;

  if (srb_cnfg->lc_cnfg_present) {
    if (srb_cnfg->lc_default_cnfg_present) {
      if (RB_ID_SRB2 == srb_cnfg->srb_id)
        priority = 3;
    } else {
      if (srb_cnfg->lc_explicit_cnfg.log_chan_sr_mask_present) {
        //TODO
      }
      if (srb_cnfg->lc_explicit_cnfg.ul_specific_params_present) {
        if (srb_cnfg->lc_explicit_cnfg.ul_specific_params.log_chan_group_present)
          log_chan_group = srb_cnfg->lc_explicit_cnfg.ul_specific_params.log_chan_group;

        priority = srb_cnfg->lc_explicit_cnfg.ul_specific_params.priority;
        prioritized_bit_rate = liblte_rrc_prioritized_bit_rate_num[srb_cnfg->lc_explicit_cnfg.ul_specific_params.prioritized_bit_rate];
        bucket_size_duration = liblte_rrc_bucket_size_duration_num[srb_cnfg->lc_explicit_cnfg.ul_specific_params.bucket_size_duration];
      }
    }
    mac->setup_lcid(srb_cnfg->srb_id, log_chan_group, priority, prioritized_bit_rate, bucket_size_duration);
  }

  srbs[srb_cnfg->srb_id] = *srb_cnfg;
  rrc_log->info("Added radio bearer %s\n", get_rb_name(srb_cnfg->srb_id));
}

void rrc::add_drb(LIBLTE_RRC_DRB_TO_ADD_MOD_STRUCT *drb_cnfg) {

  if (!drb_cnfg->pdcp_cnfg_present ||
      !drb_cnfg->rlc_cnfg_present ||
      !drb_cnfg->lc_cnfg_present) {
    rrc_log->error("Cannot add DRB - incomplete configuration\n");
    return;
  }
  uint32_t lcid = 0;
  if (drb_cnfg->lc_id_present) {
    lcid = drb_cnfg->lc_id;
  } else {
    lcid = RB_ID_SRB2 + drb_cnfg->drb_id;
    rrc_log->warning("LCID not present, using %d\n", lcid);
  }

  // Setup PDCP
  srslte_pdcp_config_t pdcp_cfg;
  pdcp_cfg.is_data = true;
  if (drb_cnfg->pdcp_cnfg.rlc_um_pdcp_sn_size_present) {
    if (LIBLTE_RRC_PDCP_SN_SIZE_7_BITS == drb_cnfg->pdcp_cnfg.rlc_um_pdcp_sn_size) {
      pdcp_cfg.sn_len = 7;
    }
  }
  pdcp->add_bearer(lcid, pdcp_cfg);
  pdcp->config_security(lcid, k_up_enc, k_up_int, cipher_algo, integ_algo);
  pdcp->enable_encryption(lcid);

  // Setup RLC
  rlc->add_bearer(lcid, srslte_rlc_config_t(&drb_cnfg->rlc_cnfg));

  // Setup MAC
  uint8_t log_chan_group = 0;
  uint8_t priority = 1;
  int prioritized_bit_rate = -1;
  int bucket_size_duration = -1;
  if (drb_cnfg->lc_cnfg.ul_specific_params_present) {
    if (drb_cnfg->lc_cnfg.ul_specific_params.log_chan_group_present) {
      log_chan_group = drb_cnfg->lc_cnfg.ul_specific_params.log_chan_group;
    } else {
      rrc_log->warning("LCG not present, setting to 0\n");
    }
    priority = drb_cnfg->lc_cnfg.ul_specific_params.priority;
    prioritized_bit_rate = liblte_rrc_prioritized_bit_rate_num[drb_cnfg->lc_cnfg.ul_specific_params.prioritized_bit_rate];

    if (prioritized_bit_rate > 0) {
      rrc_log->warning("PBR>0 currently not supported. Setting it to Inifinty\n");
      prioritized_bit_rate = -1;
    }

    bucket_size_duration = liblte_rrc_bucket_size_duration_num[drb_cnfg->lc_cnfg.ul_specific_params.bucket_size_duration];
  }
  mac->setup_lcid(lcid, log_chan_group, priority, prioritized_bit_rate, bucket_size_duration);

  drbs[lcid] = *drb_cnfg;
  drb_up     = true;
  rrc_log->info("Added radio bearer %s\n", get_rb_name(lcid));
}

void rrc::release_drb(uint8_t lcid) {
  // TODO
}

// PHY CONFIG DEDICATED Defaults (3GPP 36.331 v10 9.2.4)
void rrc::set_phy_default_pucch_srs() {

  phy_interface_rrc::phy_cfg_t current_cfg;
  phy->get_config(&current_cfg);

  // Set defaults to CQI, SRS and SR
  current_cfg.dedicated.cqi_report_cnfg_present = false;
  current_cfg.dedicated.srs_ul_cnfg_ded_present = false;
  current_cfg.dedicated.sched_request_cnfg_present = false;

  apply_phy_config_dedicated(&current_cfg.dedicated, true);

  // Release SR configuration from MAC
  LIBLTE_RRC_SCHEDULING_REQUEST_CONFIG_STRUCT cfg;
  bzero(&cfg, sizeof(LIBLTE_RRC_SCHEDULING_REQUEST_CONFIG_STRUCT));
  mac->set_config_sr(&cfg);
}

void rrc::set_phy_default() {
  LIBLTE_RRC_PHYSICAL_CONFIG_DEDICATED_STRUCT defaults;
  bzero(&defaults, sizeof(LIBLTE_RRC_PHYSICAL_CONFIG_DEDICATED_STRUCT));
  apply_phy_config_dedicated(&defaults, true);
}

void rrc::set_mac_default() {
  apply_mac_config_dedicated(NULL, true);
  LIBLTE_RRC_SCHEDULING_REQUEST_CONFIG_STRUCT sr_cfg;
  bzero(&sr_cfg, sizeof(LIBLTE_RRC_SCHEDULING_REQUEST_CONFIG_STRUCT));
  sr_cfg.setup_present = false;
  mac->set_config_sr(&sr_cfg);
}

void rrc::set_rrc_default() {
  N310 = 1;
  N311 = 1;
  mac_timers->timer_get(t310)->set(this, 1000);
  mac_timers->timer_get(t311)->set(this, 1000);
}



















/************************************************************************
 *
 *
 * RRC Measurements
 *
 *
 ************************************************************************/

void rrc::rrc_meas::init(rrc *parent) {
  this->parent      = parent;
  this->log_h       = parent->rrc_log;
  this->phy         = parent->phy;
  this->mac_timers  = parent->mac_timers;
  s_measure_enabled = false;
  reset();
}

void rrc::rrc_meas::reset()
{
  bzero(&pcell_measurement, sizeof(meas_value_t));
  filter_k_rsrp = liblte_rrc_filter_coefficient_num[LIBLTE_RRC_FILTER_COEFFICIENT_FC4];
  filter_k_rsrq = liblte_rrc_filter_coefficient_num[LIBLTE_RRC_FILTER_COEFFICIENT_FC4];
  objects.clear();
  active.clear();
  reports_cfg.clear();
  phy->meas_reset();
}

/* L3 filtering 5.5.3.2 */
void rrc::rrc_meas::L3_filter(meas_value_t *value, float values[NOF_MEASUREMENTS])
{
  for (int i=0;i<NOF_MEASUREMENTS;i++) {
    if (value->ms[i]) {
      value->ms[i] = SRSLTE_VEC_EMA(values[i], value->ms[i], filter_a[i]);
    } else {
      value->ms[i] = values[i];
    }
  }
}

void rrc::rrc_meas::new_phy_meas(uint32_t earfcn, uint32_t pci, float rsrp, float rsrq, uint32_t tti)
{
  float values[NOF_MEASUREMENTS] = {rsrp, rsrq};
  // This indicates serving cell
  if (earfcn == 0) {

    log_h->info("MEAS:  New measurement serving cell, rsrp=%f, rsrq=%f, tti=%d\n", rsrp, rsrq, tti);

    L3_filter(&pcell_measurement, values);
  } else {
    // Add to known cells
    parent->add_neighbour_cell(earfcn, pci, rsrp);

    log_h->info("MEAS:  New measurement earfcn=%d, pci=%d, rsrp=%f, rsrq=%f, tti=%d\n", earfcn, pci, rsrp, rsrq, tti);

    // Save PHY measurement for all active measurements whose earfcn/pci matches
    for(std::map<uint32_t, meas_t>::iterator iter=active.begin(); iter!=active.end(); ++iter) {
      meas_t *m = &iter->second;
      if (objects[m->object_id].earfcn == earfcn) {
        // If it's a newly discovered cell, add it to objects
        if (!m->cell_values.count(pci)) {
          uint32_t cell_idx = objects[m->object_id].cells.size();
          objects[m->object_id].cells[cell_idx].pci      = pci;
          objects[m->object_id].cells[cell_idx].q_offset = 0;
        }
        // Update or add cell
        L3_filter(&m->cell_values[pci], values);
        return;
      }
    }

    parent->rrc_log->warning("MEAS:  Received measurement from unknown EARFCN=%d\n", earfcn);
  }
}

void rrc::rrc_meas::run_tti(uint32_t tti) {
  // Measurement Report Triggering Section 5.5.4
  calculate_triggers(tti);
}

bool rrc::rrc_meas::find_earfcn_cell(uint32_t earfcn, uint32_t pci, meas_obj_t **object, int *cell_idx) {
  if (object) {
    *object = NULL;
  }
  for (std::map<uint32_t, meas_obj_t>::iterator obj = objects.begin(); obj != objects.end(); ++obj) {
    if (obj->second.earfcn == earfcn) {
      if (object) {
        *object = &obj->second;
      }
      for (std::map<uint32_t, meas_cell_t>::iterator c = obj->second.cells.begin(); c != obj->second.cells.end(); ++c) {
        if (c->second.pci == pci) {
          if (cell_idx) {
            *cell_idx = c->first;
            return true;
          }
        }
      }
      // return true if cell idx not found but frequency is found
      if (cell_idx) {
        *cell_idx = -1;
      }
      return true;
    }
  }
  return false;
}

/* Generate report procedure 5.5.5 */
void rrc::rrc_meas::generate_report(uint32_t meas_id)
{
  parent->ul_dcch_msg.msg_type = LIBLTE_RRC_UL_DCCH_MSG_TYPE_MEASUREMENT_REPORT;
  LIBLTE_RRC_MEASUREMENT_REPORT_STRUCT *report = &parent->ul_dcch_msg.msg.measurement_report;

  bzero(report, sizeof(LIBLTE_RRC_MEASUREMENT_REPORT_STRUCT));

  meas_t       *m   = &active[meas_id];
  report_cfg_t *cfg = &reports_cfg[m->report_id];

  report->meas_id = meas_id;
  report->pcell_rsrp_result = value_to_range(RSRP, pcell_measurement.ms[RSRP]);
  report->pcell_rsrq_result = value_to_range(RSRQ, pcell_measurement.ms[RSRQ]);

  log_h->console("MEAS:  Generate report MeasId=%d, rsrp=%f rsrq=%f\n",
              report->meas_id, pcell_measurement.ms[RSRP], pcell_measurement.ms[RSRQ]);

  // TODO: report up to 8 best cells
  for (std::map<uint32_t, meas_value_t>::iterator cell = m->cell_values.begin(); cell != m->cell_values.end(); ++cell)
  {
    if (cell->second.triggered && report->meas_result_neigh_cells.eutra.n_result < 8)
    {
      LIBLTE_RRC_MEAS_RESULT_EUTRA_STRUCT *rc = &report->meas_result_neigh_cells.eutra.result_eutra_list[report->meas_result_neigh_cells.eutra.n_result];

      rc->phys_cell_id = cell->first;
      rc->meas_result.have_rsrp   = cfg->report_quantity==RSRP || cfg->report_quantity==BOTH;
      rc->meas_result.have_rsrq   = cfg->report_quantity==RSRQ || cfg->report_quantity==BOTH;
      rc->meas_result.rsrp_result = value_to_range(RSRP, cell->second.ms[RSRP]);
      rc->meas_result.rsrq_result = value_to_range(RSRQ, cell->second.ms[RSRQ]);

      log_h->info("MEAS:  Add neigh=%d, pci=%d, rsrp=%f, rsrq=%f\n",
                     report->meas_result_neigh_cells.eutra.n_result, rc->phys_cell_id,
                     cell->second.ms[RSRP], cell->second.ms[RSRQ]);

      report->meas_result_neigh_cells.eutra.n_result++;
    }
  }
  report->have_meas_result_neigh_cells = report->meas_result_neigh_cells.eutra.n_result > 0;

  m->nof_reports_sent++;
  mac_timers->timer_get(m->periodic_timer)->stop();

  if (m->nof_reports_sent < cfg->amount) {
    mac_timers->timer_get(m->periodic_timer)->reset();
    mac_timers->timer_get(m->periodic_timer)->run();
  } else {
    if (cfg->trigger_type == report_cfg_t::PERIODIC) {
      m->triggered = false;
    }
  }

  // Send to lower layers
  parent->send_ul_dcch_msg();
}

/* Handle entering/leaving event conditions 5.5.4.1 */
bool rrc::rrc_meas::process_event(LIBLTE_RRC_EVENT_EUTRA_STRUCT *event, uint32_t tti,
                                  bool enter_condition, bool exit_condition,
                                  meas_t *m, meas_value_t *cell)
{
  bool generate_report = false;
  if (enter_condition && (!m->triggered || !cell->triggered)) {
    if (!cell->timer_enter_triggered) {
      cell->timer_enter_triggered = true;
      cell->enter_tti     = tti;
    } else if (srslte_tti_interval(tti, cell->enter_tti) >= event->time_to_trigger) {
      m->triggered        = true;
      cell->triggered     = true;
      m->nof_reports_sent = 0;
      generate_report     = true;
    }
  } else if (exit_condition) {
    if (!cell->timer_exit_triggered) {
      cell->timer_exit_triggered = true;
      cell->exit_tti      = tti;
    } else if (srslte_tti_interval(tti, cell->exit_tti) >= event->time_to_trigger) {
      m->triggered        = false;
      cell->triggered     = false;
      mac_timers->timer_get(m->periodic_timer)->stop();
      if (event) {
        if (event->event_id == LIBLTE_RRC_EVENT_ID_EUTRA_A3 && event->event_a3.report_on_leave) {
          generate_report = true;
        }
      }
    }
  }
  if (!enter_condition) {
    cell->timer_enter_triggered = false;
  }
  if (!enter_condition) {
    cell->timer_exit_triggered = false;
  }
  return generate_report;
}

/* Calculate trigger conditions for each cell 5.5.4 */
void rrc::rrc_meas::calculate_triggers(uint32_t tti)
{
  float Ofp = 0, Ocp = 0;
  meas_obj_t *serving_object   = NULL;
  int         serving_cell_idx = 0;

  // Get serving cell
  if (active.size()) {
    if (find_earfcn_cell(phy->get_current_earfcn(), phy->get_current_pci(), &serving_object, &serving_cell_idx)) {
      Ofp = serving_object->q_offset;
      if (serving_cell_idx >= 0) {
        Ocp = serving_object->cells[serving_cell_idx].q_offset;
      }
    } else {
      log_h->warning("Can't find current eafcn=%d, pci=%d in objects list. Using Ofp=0, Ocp=0\n",
                     phy->get_current_earfcn(), phy->get_current_pci());
    }
  }

  for (std::map<uint32_t, meas_t>::iterator m = active.begin(); m != active.end(); ++m) {
    report_cfg_t *cfg = &reports_cfg[m->second.report_id];
    float hyst = 0.5*cfg->event.hysteresis;
    float Mp   = pcell_measurement.ms[cfg->trigger_quantity];

    LIBLTE_RRC_EVENT_ID_EUTRA_ENUM event_id = cfg->event.event_id;
    const char *event_str = liblte_rrc_event_id_eutra_text[event_id];

    bool gen_report = false;

    if (cfg->trigger_type == report_cfg_t::EVENT) {

      // A1 & A2 are for serving cell only
      if (event_id < LIBLTE_RRC_EVENT_ID_EUTRA_A3) {

        bool enter_condition;
        bool exit_condition;
        if (event_id == LIBLTE_RRC_EVENT_ID_EUTRA_A1) {
          enter_condition = Mp - hyst > range_to_value(cfg->trigger_quantity, cfg->event.event_a1.eutra.range);
          exit_condition  = Mp + hyst < range_to_value(cfg->trigger_quantity, cfg->event.event_a1.eutra.range);
        } else {
          enter_condition = Mp + hyst < range_to_value(cfg->trigger_quantity, cfg->event.event_a1.eutra.range);
          exit_condition  = Mp - hyst > range_to_value(cfg->trigger_quantity, cfg->event.event_a1.eutra.range);
        }
        gen_report |= process_event(&cfg->event, tti, enter_condition, exit_condition,
                                        &m->second, &m->second.cell_values[serving_cell_idx]);

      // Rest are evaluated for every cell in frequency
      } else {
        meas_obj_t *obj = &objects[m->second.object_id];
        for (std::map<uint32_t, meas_cell_t>::iterator cell = obj->cells.begin(); cell != obj->cells.end(); ++cell) {
          float Ofn = obj->q_offset;
          float Ocn = cell->second.q_offset;
          float Mn = m->second.cell_values[cell->second.pci].ms[cfg->trigger_quantity];
          float Off=0, th=0, th1=0, th2=0;
          bool enter_condition = false;
          bool exit_condition  = false;
          switch (event_id) {
            case LIBLTE_RRC_EVENT_ID_EUTRA_A3:
              Off = 0.5*cfg->event.event_a3.offset;
              enter_condition = Mn + Ofn + Ocn - hyst > Mp + Ofp + Ocp + Off;
              exit_condition  = Mn + Ofn + Ocn + hyst < Mp + Ofp + Ocp + Off;
              break;
            case LIBLTE_RRC_EVENT_ID_EUTRA_A4:
              th = range_to_value(cfg->trigger_quantity, cfg->event.event_a4.eutra.range);
              enter_condition = Mn + Ofn + Ocn - hyst > th;
              exit_condition  = Mn + Ofn + Ocn + hyst < th;
              break;
            case LIBLTE_RRC_EVENT_ID_EUTRA_A5:
              th1 = range_to_value(cfg->trigger_quantity, cfg->event.event_a5.eutra1.range);
              th2 = range_to_value(cfg->trigger_quantity, cfg->event.event_a5.eutra2.range);
              enter_condition = (Mp + hyst < th1) && (Mn + Ofn + Ocn - hyst > th2);
              exit_condition  = (Mp - hyst > th1) && (Mn + Ofn + Ocn + hyst < th2);
              break;
            default:
              log_h->error("Error event %s not implemented\n", event_str);
          }
          gen_report |= process_event(&cfg->event, tti, enter_condition, exit_condition,
                                      &m->second, &m->second.cell_values[cell->second.pci]);
        }
      }
    }
    if (gen_report) {
      generate_report(m->first);
    }
  }
}

// Procedure upon handover or reestablishment 5.5.6.1
void rrc::rrc_meas::ho_finish() {
  // Remove all measId with trigger periodic
  std::map<uint32_t, meas_t>::iterator iter = active.begin();
  while (iter != active.end()) {
    if (reports_cfg[iter->second.report_id].trigger_type == report_cfg_t::PERIODIC) {
      remove_meas_id(iter++);
    } else {
      ++iter;
    }
  }

  //TODO: Inter-frequency handover

  // Stop all reports
  for (std::map<uint32_t, meas_t>::iterator iter = active.begin(); iter != active.end(); ++iter) {
    stop_reports(&iter->second);
  }
}

// 5.5.4.1 expiry of periodical reporting timer
bool rrc::rrc_meas::timer_expired(uint32_t timer_id) {
  for (std::map<uint32_t, meas_t>::iterator iter = active.begin(); iter != active.end(); ++iter) {
    if (iter->second.periodic_timer == timer_id) {
      generate_report(iter->first);
      return true;
    }
  }
  return false;
}

void rrc::rrc_meas::stop_reports(meas_t *m) {
  mac_timers->timer_get(m->periodic_timer)->stop();
  m->triggered = false;
}

void rrc::rrc_meas::stop_reports_object(uint32_t object_id) {
  for (std::map<uint32_t, meas_t>::iterator iter = active.begin(); iter != active.end(); ++iter) {
    if (iter->second.object_id == object_id) {
      stop_reports(&iter->second);
    }
  }
}

void rrc::rrc_meas::remove_meas_object(uint32_t object_id) {
  std::map<uint32_t, meas_t>::iterator iter = active.begin();
  while (iter != active.end()) {
    if (iter->second.object_id == object_id) {
      remove_meas_id(iter++);
    } else {
      ++iter;
    }
  }
}

void rrc::rrc_meas::remove_meas_report(uint32_t report_id) {
  std::map<uint32_t, meas_t>::iterator iter = active.begin();
  while (iter != active.end()) {
    if (iter->second.report_id == report_id) {
      remove_meas_id(iter++);
    } else {
      ++iter;
    }
  }
}

void rrc::rrc_meas::remove_meas_id(uint32_t measId) {
  mac_timers->timer_get(active[measId].periodic_timer)->stop();
  mac_timers->timer_release_id(active[measId].periodic_timer);
  log_h->info("MEAS: Removed measId=%d\n", measId);
  active.erase(measId);
}

void rrc::rrc_meas::remove_meas_id(std::map<uint32_t, meas_t>::iterator it) {
  mac_timers->timer_get(it->second.periodic_timer)->stop();
  mac_timers->timer_release_id(it->second.periodic_timer);
  log_h->info("MEAS: Removed measId=%d\n", it->first);
  active.erase(it);
}

/* Parses MeasConfig object from RRCConnectionReconfiguration message and applies configuration
 * as per section 5.5.2
 */
void rrc::rrc_meas::parse_meas_config(LIBLTE_RRC_MEAS_CONFIG_STRUCT *cfg)
{

  // Measurement object removal 5.5.2.4
  for (uint32_t i=0;i<cfg->N_meas_obj_to_remove;i++) {
    objects.erase(cfg->meas_obj_to_remove_list[i]);
    remove_meas_object(cfg->meas_obj_to_remove_list[i]);
    log_h->info("MEAS: Removed measObjectId=%d\n", cfg->meas_obj_to_remove_list[i]);
  }

  // Measurement object addition/modification Section 5.5.2.5
  if (cfg->meas_obj_to_add_mod_list_present) {
    for (uint32_t i=0;i<cfg->meas_obj_to_add_mod_list.N_meas_obj;i++) {
      if (cfg->meas_obj_to_add_mod_list.meas_obj_list[i].meas_obj_type == LIBLTE_RRC_MEAS_OBJECT_TYPE_EUTRA) {
        LIBLTE_RRC_MEAS_OBJECT_EUTRA_STRUCT *src_obj = &cfg->meas_obj_to_add_mod_list.meas_obj_list[i].meas_obj_eutra;

        // Access the object if exists or create it
        meas_obj_t *dst_obj = &objects[cfg->meas_obj_to_add_mod_list.meas_obj_list[i].meas_obj_id];

        dst_obj->earfcn   = src_obj->carrier_freq;;
        if (src_obj->offset_freq_not_default) {
          dst_obj->q_offset = liblte_rrc_q_offset_range_num[src_obj->offset_freq];
        } else {
          dst_obj->q_offset = 0;
        }

        if (src_obj->black_cells_to_remove_list_present) {
          for (uint32_t j=0;j<src_obj->black_cells_to_remove_list.N_cell_idx;j++) {
            dst_obj->cells.erase(src_obj->black_cells_to_remove_list.cell_idx[j]);
          }
        }

        for (uint32_t j=0;j<src_obj->N_cells_to_add_mod;j++) {
          dst_obj->cells[src_obj->cells_to_add_mod_list[j].cell_idx].q_offset = liblte_rrc_q_offset_range_num[src_obj->cells_to_add_mod_list[j].cell_offset];
          dst_obj->cells[src_obj->cells_to_add_mod_list[j].cell_idx].pci      = src_obj->cells_to_add_mod_list[j].pci;

          log_h->info("MEAS: Added measObjectId=%d, earfcn=%d, q_offset=%f, pci=%d, offset_cell=%f\n",
                      cfg->meas_obj_to_add_mod_list.meas_obj_list[i].meas_obj_id, dst_obj->earfcn, dst_obj->q_offset,
                      dst_obj->cells[src_obj->cells_to_add_mod_list[j].cell_idx].q_offset,
                      dst_obj->cells[src_obj->cells_to_add_mod_list[j].cell_idx].pci);

        }

        // Untrigger reports and stop timers
        stop_reports_object(cfg->meas_obj_to_add_mod_list.meas_obj_list[i].meas_obj_id);

        // TODO: Blackcells
        // TODO: meassubframepattern

      } else {
        log_h->warning("MEAS: Unsupported MeasObject type %s\n",
                       liblte_rrc_meas_object_type_text[cfg->meas_obj_to_add_mod_list.meas_obj_list[i].meas_obj_type]);
      }
    }
  }

  // Reporting configuration removal 5.5.2.6
  for (uint32_t i=0;i<cfg->N_rep_cnfg_to_remove;i++) {
    reports_cfg.erase(cfg->rep_cnfg_to_remove_list[i]);
    remove_meas_report(cfg->rep_cnfg_to_remove_list[i]);
    log_h->info("MEAS: Removed reportConfigId=%d\n", cfg->rep_cnfg_to_remove_list[i]);
  }

  // Reporting configuration addition/modification 5.5.2.7
  if (cfg->rep_cnfg_to_add_mod_list_present) {
    for (uint32_t i=0;i<cfg->rep_cnfg_to_add_mod_list.N_rep_cnfg;i++) {
      if (cfg->rep_cnfg_to_add_mod_list.rep_cnfg_list[i].rep_cnfg_type == LIBLTE_RRC_REPORT_CONFIG_TYPE_EUTRA) {
        LIBLTE_RRC_REPORT_CONFIG_EUTRA_STRUCT *src_rep = &cfg->rep_cnfg_to_add_mod_list.rep_cnfg_list[i].rep_cnfg_eutra;
        // Access the object if exists or create it
        report_cfg_t *dst_rep = &reports_cfg[cfg->rep_cnfg_to_add_mod_list.rep_cnfg_list[i].rep_cnfg_id];

        dst_rep->trigger_type = src_rep->trigger_type==LIBLTE_RRC_TRIGGER_TYPE_EUTRA_EVENT?report_cfg_t::EVENT:report_cfg_t::PERIODIC;
        dst_rep->event    = src_rep->event;
        dst_rep->amount   = liblte_rrc_report_amount_num[src_rep->report_amount];
        dst_rep->interval = liblte_rrc_report_interval_num[src_rep->report_interval];
        dst_rep->max_cell = src_rep->max_report_cells;
        dst_rep->trigger_quantity = (quantity_t) src_rep->trigger_quantity;
        dst_rep->report_quantity  = src_rep->report_quantity==LIBLTE_RRC_REPORT_QUANTITY_SAME_AS_TRIGGER_QUANTITY?dst_rep->trigger_quantity:BOTH;

        log_h->info("MEAS: Added reportConfigId=%d, event=%s, amount=%d, interval=%d\n",
                    cfg->rep_cnfg_to_add_mod_list.rep_cnfg_list[i].rep_cnfg_id,
                    liblte_rrc_event_id_eutra_text[dst_rep->event.event_id],
                    dst_rep->amount, dst_rep->interval);

        // Reset reports counter
        for(std::map<uint32_t, meas_t>::iterator iter=active.begin(); iter!=active.end(); ++iter) {
          if (iter->second.report_id == cfg->rep_cnfg_to_add_mod_list.rep_cnfg_list[i].rep_cnfg_id) {
            iter->second.nof_reports_sent = 0;
            stop_reports(&iter->second);
          }
        }
      } else {
        log_h->warning("MEAS: Unsupported reportConfigType %s\n", liblte_rrc_report_config_type_text[cfg->rep_cnfg_to_add_mod_list.rep_cnfg_list[i].rep_cnfg_type]);
      }
    }
  }

  // Quantity configuration 5.5.2.8
  if (cfg->quantity_cnfg_present && cfg->quantity_cnfg.qc_eutra_present) {
    if (cfg->quantity_cnfg.qc_eutra.fc_rsrp_not_default) {
      filter_k_rsrp = liblte_rrc_filter_coefficient_num[cfg->quantity_cnfg.qc_eutra.fc_rsrp];
    } else {
      filter_k_rsrp = liblte_rrc_filter_coefficient_num[LIBLTE_RRC_FILTER_COEFFICIENT_FC4];
    }
    if (cfg->quantity_cnfg.qc_eutra.fc_rsrq_not_default) {
      filter_k_rsrq = liblte_rrc_filter_coefficient_num[cfg->quantity_cnfg.qc_eutra.fc_rsrq];
    } else {
      filter_k_rsrq = liblte_rrc_filter_coefficient_num[LIBLTE_RRC_FILTER_COEFFICIENT_FC4];
    }
    filter_a[RSRP] = pow(0.5, (float) filter_k_rsrp/4);
    filter_a[RSRQ] = pow(0.5, (float) filter_k_rsrq/4);

    log_h->info("MEAS: Quantity configuration k_rsrp=%d, k_rsrq=%d\n", filter_k_rsrp, filter_k_rsrq);
  }

  // Measurement identity removal 5.5.2.2
  for (uint32_t i=0;i<cfg->N_meas_id_to_remove;i++) {
    remove_meas_id(cfg->meas_id_to_remove_list[i]);
  }

  // Measurement identity addition/modification 5.5.2.3
  if (cfg->meas_id_to_add_mod_list_present) {
    for (uint32_t i=0;i<cfg->meas_id_to_add_mod_list.N_meas_id;i++) {
      LIBLTE_RRC_MEAS_ID_TO_ADD_MOD_STRUCT *measId = &cfg->meas_id_to_add_mod_list.meas_id_list[i];
      // Stop the timer if the entry exists or create the timer if not
      if (active.count(measId->meas_id)) {
        mac_timers->timer_get(active[measId->meas_id].periodic_timer)->stop();
      } else {
        active[measId->meas_id].periodic_timer   = mac_timers->timer_get_unique_id();
      }
      active[measId->meas_id].object_id = measId->meas_obj_id;
      active[measId->meas_id].report_id = measId->rep_cnfg_id;
      log_h->info("MEAS: Added measId=%d, measObjectId=%d, reportConfigId=%d\n",
                  measId->meas_id, measId->meas_obj_id, measId->rep_cnfg_id);
    }
  }

  // S-Measure
  if (cfg->s_meas_present) {
    if (cfg->s_meas) {
      s_measure_enabled = true;
      s_measure_value   = range_to_value(RSRP, cfg->s_meas);
    } else {
      s_measure_enabled = false;
    }
  }

  update_phy();
}

/* Instruct PHY to start measurement */
void rrc::rrc_meas::update_phy()
{
  phy->meas_reset();
  if (pcell_measurement.ms[RSRP] < s_measure_value || !s_measure_enabled) {
    for(std::map<uint32_t, meas_t>::iterator iter=active.begin(); iter!=active.end(); ++iter) {
      meas_t m = iter->second;
      meas_obj_t o = objects[m.object_id];
      // Instruct PHY to look for neighbour cells on this frequency
      phy->meas_start(o.earfcn);
      for(std::map<uint32_t, meas_cell_t>::iterator iter=o.cells.begin(); iter!=o.cells.end(); ++iter) {
        // Instruct PHY to look for cells IDs on this frequency
        phy->meas_start(o.earfcn, iter->second.pci);
      }
    }
  }
}


uint8_t rrc::rrc_meas::value_to_range(quantity_t quant, float value) {
  uint8_t range = 0;
  switch(quant) {
    case RSRP:
      if (value < -140) {
        range = 0;
      } else if (-140 <= value && value < -44) {
        range = 1 + (uint8_t) (value + 140);
      } else {
        range = 97;
      }
      break;
    case RSRQ:
      if (value < -19.5) {
        range = 0;
      } else if (-19.5 <= value && value < -3) {
        range = 1 + (uint8_t) (2*(value + 19.5));
      } else {
        range = 34;
      }
      break;
    case BOTH:
      printf("Error quantity both not supported in value_to_range\n");
      break;
  }
  return range;
}

float rrc::rrc_meas::range_to_value(quantity_t quant, uint8_t range) {
  float val = 0;
  switch(quant) {
    case RSRP:
      val = -140+(float) range;
      break;
    case RSRQ:
      val = -19.5+(float) range/2;
      break;
    case BOTH:
      printf("Error quantity both not supported in range_to_value\n");
      break;
  }
  return val;
}










} // namespace srsue<|MERGE_RESOLUTION|>--- conflicted
+++ resolved
@@ -1377,11 +1377,8 @@
 }
 
 void rrc::write_sdu(uint32_t lcid, byte_buffer_t *sdu) {
-<<<<<<< HEAD
+
   rrc_log->info_hex(sdu->msg, sdu->N_bytes, "TX %s SDU", get_rb_name(lcid).c_str());
-=======
-  rrc_log->info_hex(sdu->msg, sdu->N_bytes, "RX %s SDU", get_rb_name(lcid));
->>>>>>> 1a323770
   switch (state) {
     case RRC_STATE_CONNECTING:
       send_con_setup_complete(sdu);
@@ -1396,13 +1393,7 @@
 }
 
 void rrc::write_pdu(uint32_t lcid, byte_buffer_t *pdu) {
-<<<<<<< HEAD
   rrc_log->info_hex(pdu->msg, pdu->N_bytes, "RX %s PDU", get_rb_name(lcid).c_str());
-  rrc_log->info("RX PDU Stack latency: %ld us\n", pdu->get_latency_us());
-=======
-  rrc_log->info_hex(pdu->msg, pdu->N_bytes, "TX %s PDU", get_rb_name(lcid));
-  rrc_log->info("TX PDU Stack latency: %ld us\n", pdu->get_latency_us());
->>>>>>> 1a323770
 
   switch (lcid) {
     case RB_ID_SRB0:
