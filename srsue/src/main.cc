/**
 *
 * \section COPYRIGHT
 *
 * Copyright 2013-2015 Software Radio Systems Limited
 *
 * \section LICENSE
 *
 * This file is part of the srsUE library.
 *
 * srsUE is free software: you can redistribute it and/or modify
 * it under the terms of the GNU Affero General Public License as
 * published by the Free Software Foundation, either version 3 of
 * the License, or (at your option) any later version.
 *
 * srsUE is distributed in the hope that it will be useful,
 * but WITHOUT ANY WARRANTY; without even the implied warranty of
 * MERCHANTABILITY or FITNESS FOR A PARTICULAR PURPOSE.  See the
 * GNU Affero General Public License for more details.
 *
 * A copy of the GNU Affero General Public License can be found in
 * the LICENSE file in the top-level directory of this distribution
 * and at http://www.gnu.org/licenses/.
 *
 */

#include <unistd.h>
#include <stdio.h>
#include <stdlib.h>
#include <signal.h>
#include <pthread.h>

#include <iostream>
#include <fstream>
#include <string>
#include <boost/program_options.hpp>
#include <boost/program_options/parsers.hpp>

#include "srsue/hdr/ue.h"
#include "srslte/srslte.h"
#include "srsue/hdr/metrics_stdout.h"
#include "srsue/hdr/metrics_csv.h"
#include "srslte/common/metrics_hub.h"
#include "srslte/version.h"

using namespace std;
using namespace srsue;
namespace bpo = boost::program_options;

/**********************************************************************
 *  Program arguments processing
 ***********************************************************************/
string config_file;

void parse_args(all_args_t *args, int argc, char *argv[]) {

  // Command line only options
  bpo::options_description general("General options");

  general.add_options()
    ("help,h", "Produce help message")
    ("version,v", "Print version information and exit");

  // Command line or config file options
  bpo::options_description common("Configuration options");
  common.add_options()
    ("rf.dl_earfcn", bpo::value<uint32_t>(&args->rf.dl_earfcn)->default_value(3400), "Downlink EARFCN")
    ("rf.freq_offset", bpo::value<float>(&args->rf.freq_offset)->default_value(0), "(optional) Frequency offset")
    ("rf.dl_freq",     bpo::value<float>(&args->rf.dl_freq)->default_value(-1),      "Downlink Frequency (if positive overrides EARFCN)")
    ("rf.ul_freq",     bpo::value<float>(&args->rf.ul_freq)->default_value(-1),      "Uplink Frequency (if positive overrides EARFCN)")
    ("rf.rx_gain", bpo::value<float>(&args->rf.rx_gain)->default_value(-1), "Front-end receiver gain")
    ("rf.tx_gain", bpo::value<float>(&args->rf.tx_gain)->default_value(-1), "Front-end transmitter gain")
    ("rf.nof_rx_ant", bpo::value<uint32_t>(&args->rf.nof_rx_ant)->default_value(1), "Number of RX antennas")

    ("rf.device_name", bpo::value<string>(&args->rf.device_name)->default_value("auto"), "Front-end device name")
    ("rf.device_args", bpo::value<string>(&args->rf.device_args)->default_value("auto"), "Front-end device arguments")
    ("rf.time_adv_nsamples", bpo::value<string>(&args->rf.time_adv_nsamples)->default_value("auto"),
     "Transmission time advance")
    ("rf.burst_preamble_us", bpo::value<string>(&args->rf.burst_preamble)->default_value("auto"), "Transmission time advance")

    ("rrc.feature_group", bpo::value<uint32_t>(&args->rrc.feature_group)->default_value(0xe6041c00), "Hex value of the featureGroupIndicators field in the"
                                                                                           "UECapabilityInformation message. Default 0xe6041c00")
    ("rrc.ue_category",   bpo::value<string>(&args->ue_category_str)->default_value("4"),  "UE Category (1 to 5)")

    ("nas.apn",   bpo::value<string>(&args->apn)->default_value(""),  "Set Access Point Name (APN) for data services")

    ("pcap.enable", bpo::value<bool>(&args->pcap.enable)->default_value(false), "Enable MAC packet captures for wireshark")
    ("pcap.filename", bpo::value<string>(&args->pcap.filename)->default_value("ue.pcap"), "MAC layer capture filename")
    ("pcap.nas_enable",   bpo::value<bool>(&args->pcap.nas_enable)->default_value(false), "Enable NAS packet captures for wireshark")
    ("pcap.nas_filename", bpo::value<string>(&args->pcap.nas_filename)->default_value("ue_nas.pcap"), "NAS layer capture filename (useful when NAS encryption is enabled)")


    ("trace.enable", bpo::value<bool>(&args->trace.enable)->default_value(false), "Enable PHY and radio timing traces")
    ("trace.phy_filename", bpo::value<string>(&args->trace.phy_filename)->default_value("ue.phy_trace"),
     "PHY timing traces filename")
    ("trace.radio_filename", bpo::value<string>(&args->trace.radio_filename)->default_value("ue.radio_trace"),
     "Radio timing traces filename")

    ("gui.enable", bpo::value<bool>(&args->gui.enable)->default_value(false), "Enable GUI plots")

    ("log.phy_level", bpo::value<string>(&args->log.phy_level), "PHY log level")
    ("log.phy_lib_level", bpo::value<string>(&args->log.phy_lib_level), "PHY lib log level")
    ("log.phy_hex_limit", bpo::value<int>(&args->log.phy_hex_limit), "PHY log hex dump limit")
    ("log.mac_level", bpo::value<string>(&args->log.mac_level), "MAC log level")
    ("log.mac_hex_limit", bpo::value<int>(&args->log.mac_hex_limit), "MAC log hex dump limit")
    ("log.rlc_level", bpo::value<string>(&args->log.rlc_level), "RLC log level")
    ("log.rlc_hex_limit", bpo::value<int>(&args->log.rlc_hex_limit), "RLC log hex dump limit")
    ("log.pdcp_level", bpo::value<string>(&args->log.pdcp_level), "PDCP log level")
    ("log.pdcp_hex_limit", bpo::value<int>(&args->log.pdcp_hex_limit), "PDCP log hex dump limit")
    ("log.rrc_level", bpo::value<string>(&args->log.rrc_level), "RRC log level")
    ("log.rrc_hex_limit", bpo::value<int>(&args->log.rrc_hex_limit), "RRC log hex dump limit")
    ("log.gw_level", bpo::value<string>(&args->log.gw_level), "GW log level")
    ("log.gw_hex_limit", bpo::value<int>(&args->log.gw_hex_limit), "GW log hex dump limit")
    ("log.nas_level", bpo::value<string>(&args->log.nas_level), "NAS log level")
    ("log.nas_hex_limit", bpo::value<int>(&args->log.nas_hex_limit), "NAS log hex dump limit")
    ("log.usim_level", bpo::value<string>(&args->log.usim_level), "USIM log level")
    ("log.usim_hex_limit", bpo::value<int>(&args->log.usim_hex_limit), "USIM log hex dump limit")


    ("log.all_level", bpo::value<string>(&args->log.all_level)->default_value("info"), "ALL log level")
    ("log.all_hex_limit", bpo::value<int>(&args->log.all_hex_limit)->default_value(32), "ALL log hex dump limit")

    ("log.filename", bpo::value<string>(&args->log.filename)->default_value("/tmp/ue.log"), "Log filename")
    ("log.file_max_size", bpo::value<int>(&args->log.file_max_size)->default_value(-1), "Maximum file size (in kilobytes). When passed, multiple files are created. Default -1 (single file)")

    ("usim.algo", bpo::value<string>(&args->usim.algo), "USIM authentication algorithm")
    ("usim.op", bpo::value<string>(&args->usim.op), "USIM operator variant")
    ("usim.imsi", bpo::value<string>(&args->usim.imsi), "USIM IMSI")
    ("usim.imei", bpo::value<string>(&args->usim.imei), "USIM IMEI")
    ("usim.k", bpo::value<string>(&args->usim.k), "USIM K")


    /* Expert section */
    ("expert.ip_netmask",
     bpo::value<string>(&args->expert.ip_netmask)->default_value("255.255.255.0"),
     "Netmask of the tun_srsue device")

    ("expert.phy.worker_cpu_mask",
     bpo::value<int>(&args->expert.phy.worker_cpu_mask)->default_value(-1),
     "cpu bit mask (eg 255 = 1111 1111)")

    ("expert.phy.sync_cpu_affinity",
     bpo::value<int>(&args->expert.phy.sync_cpu_affinity)->default_value(-1),
     "index of the core used by the sync thread")

    ("expert.metrics_period_secs",
     bpo::value<float>(&args->expert.metrics_period_secs)->default_value(1.0),
     "Periodicity for metrics in seconds")

    ("expert.metrics_csv_enable",
     bpo::value<bool>(&args->expert.metrics_csv_enable)->default_value(false),
     "Write UE metrics to CSV file")

    ("expert.metrics_csv_filename",
     bpo::value<string>(&args->expert.metrics_csv_filename)->default_value("/tmp/ue_metrics.csv"),
     "Metrics CSV filename")

    ("expert.pregenerate_signals",
     bpo::value<bool>(&args->expert.pregenerate_signals)->default_value(false),
     "Pregenerate uplink signals after attach. Improves CPU performance.")

    ("expert.rssi_sensor_enabled",
     bpo::value<bool>(&args->expert.phy.rssi_sensor_enabled)->default_value(false),
     "Enable or disable RF frontend RSSI sensor. In some USRP devices can cause segmentation fault")

    ("expert.rx_gain_offset",
     bpo::value<float>(&args->expert.phy.rx_gain_offset)->default_value(62),
     "RX Gain offset to add to rx_gain to correct RSRP value")

      ("expert.prach_gain",
     bpo::value<float>(&args->expert.phy.prach_gain)->default_value(-1.0),
     "Disable PRACH power control")

    ("expert.cqi_max",
     bpo::value<int>(&args->expert.phy.cqi_max)->default_value(15),
     "Upper bound on the maximum CQI to be reported. Default 15.")

    ("expert.cqi_fixed",
     bpo::value<int>(&args->expert.phy.cqi_fixed)->default_value(-1),
     "Fixes the reported CQI to a constant value. Default disabled.")

    ("expert.snr_ema_coeff",
     bpo::value<float>(&args->expert.phy.snr_ema_coeff)->default_value(0.1),
     "Sets the SNR exponential moving average coefficient (Default 0.1)")

    ("expert.snr_estim_alg",
     bpo::value<string>(&args->expert.phy.snr_estim_alg)->default_value("refs"),
     "Sets the noise estimation algorithm. (Default refs)")

    ("expert.pdsch_max_its",
     bpo::value<int>(&args->expert.phy.pdsch_max_its)->default_value(4),
     "Maximum number of turbo decoder iterations")

    ("expert.attach_enable_64qam",
     bpo::value<bool>(&args->expert.phy.attach_enable_64qam)->default_value(false),
     "PUSCH 64QAM modulation before attachment")

    ("expert.nof_phy_threads",
     bpo::value<int>(&args->expert.phy.nof_phy_threads)->default_value(2),
     "Number of PHY threads")

    ("expert.equalizer_mode",
     bpo::value<string>(&args->expert.phy.equalizer_mode)->default_value("mmse"),
     "Equalizer mode")

    ("expert.intra_freq_meas_len_ms",
       bpo::value<uint32_t>(&args->expert.phy.intra_freq_meas_len_ms)->default_value(20),
       "Duration of the intra-frequency neighbour cell measurement in ms.")

    ("expert.intra_freq_meas_period_ms",
       bpo::value<uint32_t>(&args->expert.phy.intra_freq_meas_period_ms)->default_value(200),
       "Period of intra-frequency neighbour cell measurement in ms. Maximum as per 3GPP is 200 ms.")

    ("expert.cfo_is_doppler",
       bpo::value<bool>(&args->expert.phy.cfo_is_doppler)->default_value(false),
       "Assume detected CFO is doppler and correct the UL in the same direction. If disabled, the CFO is assumed"
        "to be caused by the local oscillator and the UL correction is in the opposite direction. Default assumes oscillator.")

    ("expert.cfo_integer_enabled",
     bpo::value<bool>(&args->expert.phy.cfo_integer_enabled)->default_value(false),
     "Enables integer CFO estimation and correction.")

    ("expert.cfo_correct_tol_hz",
     bpo::value<float>(&args->expert.phy.cfo_correct_tol_hz)->default_value(1.0),
     "Tolerance (in Hz) for digital CFO compensation (needs to be low if average_subframe_enabled=true.")

    ("expert.cfo_pss_ema",
     bpo::value<float>(&args->expert.phy.cfo_pss_ema)->default_value(DEFAULT_CFO_EMA_TRACK),
     "CFO Exponential Moving Average coefficient for PSS estimation during TRACK.")

    ("expert.cfo_ref_mask",
     bpo::value<uint32_t>(&args->expert.phy.cfo_ref_mask)->default_value(1023),
     "Bitmask for subframes on which to run RS estimation (set to 0 to disable, default all sf)")

    ("expert.cfo_loop_bw_pss",
     bpo::value<float>(&args->expert.phy.cfo_loop_bw_pss)->default_value(DEFAULT_CFO_BW_PSS),
     "CFO feedback loop bandwidth for samples from PSS")

    ("expert.cfo_loop_bw_ref",
     bpo::value<float>(&args->expert.phy.cfo_loop_bw_ref)->default_value(DEFAULT_CFO_BW_REF),
     "CFO feedback loop bandwidth for samples from RS")

    ("expert.cfo_loop_pss_tol",
     bpo::value<float>(&args->expert.phy.cfo_loop_pss_tol)->default_value(DEFAULT_CFO_PSS_MIN),
     "Tolerance (in Hz) of the PSS estimation method. Below this value, PSS estimation does not feeds back the loop"
       "and RS estimations are used instead (when available)")

    ("expert.cfo_loop_ref_min",
     bpo::value<float>(&args->expert.phy.cfo_loop_ref_min)->default_value(DEFAULT_CFO_REF_MIN),
     "Tolerance (in Hz) of the RS estimation method. Below this value, RS estimation does not feeds back the loop")

    ("expert.cfo_loop_pss_conv",
     bpo::value<uint32_t>(&args->expert.phy.cfo_loop_pss_conv)->default_value(DEFAULT_PSS_STABLE_TIMEOUT),
     "After the PSS estimation is below cfo_loop_pss_tol for cfo_loop_pss_timeout times consecutively, RS adjustments are allowed.")

    ("expert.sic_pss_enabled",
     bpo::value<bool>(&args->expert.phy.sic_pss_enabled)->default_value(false),
     "Applies Successive Interference Cancellation to PSS signals when searching for neighbour cells. Must be disabled if cells have identical channel and timing.")

    ("expert.average_subframe_enabled",
     bpo::value<bool>(&args->expert.phy.average_subframe_enabled)->default_value(true),
     "Averages in the time domain the channel estimates within 1 subframe. Needs accurate CFO correction.")

    ("expert.sss_algorithm",
     bpo::value<string>(&args->expert.phy.sss_algorithm)->default_value("full"),
     "Selects the SSS estimation algorithm.")

    ("expert.estimator_fil_w",
     bpo::value<float>(&args->expert.phy.estimator_fil_w)->default_value(0.1),
     "Chooses the coefficients for the 3-tap channel estimator centered filter.")

    ("expert.pdsch_csi_enabled",
     bpo::value<bool>(&args->expert.phy.pdsch_csi_enabled)->default_value(false),
     "Stores the Channel State Information and uses it for weightening the softbits. It is only compatible with TM1.")

    ("rf_calibration.tx_corr_dc_gain", bpo::value<float>(&args->rf_cal.tx_corr_dc_gain)->default_value(0.0),
     "TX DC offset gain correction")
    ("rf_calibration.tx_corr_dc_phase", bpo::value<float>(&args->rf_cal.tx_corr_dc_phase)->default_value(0.0),
     "TX DC offset phase correction")
    ("rf_calibration.tx_corr_iq_i", bpo::value<float>(&args->rf_cal.tx_corr_iq_i)->default_value(0.0),
     "TX IQ imbalance inphase correction")
    ("rf_calibration.tx_corr_iq_q", bpo::value<float>(&args->rf_cal.tx_corr_iq_q)->default_value(0.0),
     "TX IQ imbalance quadrature correction");

  // Positional options - config file location
  bpo::options_description position("Positional options");
  position.add_options()
    ("config_file", bpo::value<string>(&config_file), "UE configuration file");
  bpo::positional_options_description p;
  p.add("config_file", -1);

  // these options are allowed on the command line
  bpo::options_description cmdline_options;
  cmdline_options.add(common).add(position).add(general);

  // parse the command line and store result in vm
  bpo::variables_map vm;
  bpo::store(bpo::command_line_parser(argc, argv).options(cmdline_options).positional(p).run(), vm);
  bpo::notify(vm);

  // help option was given - print usage and exit
  if (vm.count("help")) {
    cout << "Usage: " << argv[0] << " [OPTIONS] config_file" << endl << endl;
    cout << common << endl << general << endl;
    exit(0);
  }

  // print version number and exit
  if (vm.count("version")) {
    cout << "Version " <<
         srslte_get_version_major() << "." <<
         srslte_get_version_minor() << "." <<
         srslte_get_version_patch() << endl;
    exit(0);
  }

  // no config file given - print usage and exit
  if (!vm.count("config_file")) {
    cout << "Error: Configuration file not provided" << endl;
    cout << "Usage: " << argv[0] << " [OPTIONS] config_file" << endl << endl;
    exit(0);
  } else {
    cout << "Reading configuration file " << config_file << "..." << endl;
    ifstream conf(config_file.c_str(), ios::in);
    if (conf.fail()) {
      cout << "Failed to read configuration file " << config_file << " - exiting" << endl;
      exit(1);
    }
    bpo::store(bpo::parse_config_file(conf, common), vm);
    bpo::notify(vm);
  }

  // Apply all_level to any unset layers
  if (vm.count("log.all_level")) {
    if (!vm.count("log.phy_level")) {
      args->log.phy_level = args->log.all_level;
    }
    if (!vm.count("log.phy_lib_level")) {
      args->log.phy_lib_level = args->log.all_level;
    }
    if (!vm.count("log.mac_level")) {
      args->log.mac_level = args->log.all_level;
    }
    if (!vm.count("log.rlc_level")) {
      args->log.rlc_level = args->log.all_level;
    }
    if (!vm.count("log.pdcp_level")) {
      args->log.pdcp_level = args->log.all_level;
    }
    if (!vm.count("log.rrc_level")) {
      args->log.rrc_level = args->log.all_level;
    }
    if (!vm.count("log.nas_level")) {
      args->log.nas_level = args->log.all_level;
    }
    if (!vm.count("log.gw_level")) {
      args->log.gw_level = args->log.all_level;
    }
    if (!vm.count("log.usim_level")) {
      args->log.usim_level = args->log.all_level;
    }
  }


  // Apply all_hex_limit to any unset layers
  if (vm.count("log.all_hex_limit")) {
    if (!vm.count("log.phy_hex_limit")) {
      args->log.phy_hex_limit = args->log.all_hex_limit;
    }
    if (!vm.count("log.mac_hex_limit")) {
      args->log.mac_hex_limit = args->log.all_hex_limit;
    }
    if (!vm.count("log.rlc_hex_limit")) {
      args->log.rlc_hex_limit = args->log.all_hex_limit;
    }
    if (!vm.count("log.pdcp_hex_limit")) {
      args->log.pdcp_hex_limit = args->log.all_hex_limit;
    }
    if (!vm.count("log.rrc_hex_limit")) {
      args->log.rrc_hex_limit = args->log.all_hex_limit;
    }
    if (!vm.count("log.nas_hex_limit")) {
      args->log.nas_hex_limit = args->log.all_hex_limit;
    }
    if (!vm.count("log.gw_hex_limit")) {
      args->log.gw_hex_limit = args->log.all_hex_limit;
    }
    if (!vm.count("log.usim_hex_limit")) {
      args->log.usim_hex_limit = args->log.all_hex_limit;
    }
  }
}

static int sigcnt = 0;
static bool running = true;
static bool do_metrics = false;
metrics_stdout metrics_screen;

void sig_int_handler(int signo) {
  sigcnt++;
  running = false;
  printf("Stopping srsUE... Press Ctrl+C %d more times to force stop\n", 10-sigcnt);
  if (sigcnt >= 10) {
    exit(-1);
  }
}

void *input_loop(void *m) {
  char key;
  while (running) {
    cin >> key;
    if (cin.eof() || cin.bad()) {
      cout << "Closing stdin thread." << endl;
      break;
    } else {
      if ('t' == key) {
        do_metrics = !do_metrics;
        if (do_metrics) {
          cout << "Enter t to stop trace." << endl;
        } else {
          cout << "Enter t to restart trace." << endl;
        }
        metrics_screen.toggle_print(do_metrics);
      } else
      if ('q' == key) {
        running = false;
      }
    }
  }
  return NULL;
}

int main(int argc, char *argv[])
{
  srslte::metrics_hub<ue_metrics_t> metricshub;
  signal(SIGINT, sig_int_handler);
  signal(SIGTERM, sig_int_handler);
  all_args_t args;

  srslte_debug_handle_crash(argc, argv);

  parse_args(&args, argc, argv);

  srsue_instance_type_t type = LTE;
  ue_base *ue = ue_base::get_instance(type);
  if (!ue) {
    cout << "Error creating UE instance." << endl << endl;
    exit(1);
  }

  cout << "---  Software Radio Systems " << srsue_instance_type_text[type] << " UE  ---" << endl << endl;
  if (!ue->init(&args)) {
    exit(1);
  }

  metricshub.init(ue, args.expert.metrics_period_secs);
  metricshub.add_listener(&metrics_screen);
  metrics_screen.set_ue_handle(ue);

  metrics_csv metrics_file(args.expert.metrics_csv_filename);
  if (args.expert.metrics_csv_enable) {
    metricshub.add_listener(&metrics_file);
    metrics_file.set_ue_handle(ue);
  }

  pthread_t input;
  pthread_create(&input, NULL, &input_loop, &args);

  bool plot_started = false;
  bool signals_pregenerated = false;

  while (running) {
    if (ue->is_attached()) {
      if (!signals_pregenerated && args.expert.pregenerate_signals) {
        ue->pregenerate_signals(true);
        signals_pregenerated = true;
      }
      if (!plot_started && args.gui.enable) {
        ue->start_plot();
        plot_started = true;
      }
    } else {
      while (!ue->attach() && running) {
        sleep(1);
      }
    }
    if (running) {
      ue->print_pool();
      sleep(10);
    }
<<<<<<< HEAD
=======
    sleep(1);
>>>>>>> 9a7357cc
  }
  pthread_cancel(input);
  metricshub.stop();
  ue->stop();
  ue->cleanup();
  cout << "---  exiting  ---" << endl;
  exit(0);
}<|MERGE_RESOLUTION|>--- conflicted
+++ resolved
@@ -488,10 +488,6 @@
       ue->print_pool();
       sleep(10);
     }
-<<<<<<< HEAD
-=======
-    sleep(1);
->>>>>>> 9a7357cc
   }
   pthread_cancel(input);
   metricshub.stop();
