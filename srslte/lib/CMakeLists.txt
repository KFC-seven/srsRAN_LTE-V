#
# Copyright 2013-2015 Software Radio Systems Limited
#
# This file is part of the srsLTE library.
#
# srsLTE is free software: you can redistribute it and/or modify
# it under the terms of the GNU Affero General Public License as
# published by the Free Software Foundation, either version 3 of
# the License, or (at your option) any later version.
#
# srsLTE is distributed in the hope that it will be useful,
# but WITHOUT ANY WARRANTY; without even the implied warranty of
# MERCHANTABILITY or FITNESS FOR A PARTICULAR PURPOSE.  See the
# GNU Affero General Public License for more details.
#
# A copy of the GNU Affero General Public License can be found in
# the LICENSE file in the top-level directory of this distribution
# and at http://www.gnu.org/licenses/.
#

add_subdirectory(agc)
add_subdirectory(ch_estimation)
add_subdirectory(common)
add_subdirectory(fec)
add_subdirectory(mimo)
add_subdirectory(phch)
add_subdirectory(rf)
add_subdirectory(sync)
add_subdirectory(utils)
add_subdirectory(channel)
add_subdirectory(dft)
add_subdirectory(io)
add_subdirectory(modem)
add_subdirectory(resampling)
add_subdirectory(scrambling)
add_subdirectory(ue)
add_subdirectory(enb)

<<<<<<< HEAD
add_library(srslte  SHARED  version.c
                            $<TARGET_OBJECTS:srslte_agc>
                            $<TARGET_OBJECTS:srslte_ch_estimation>
                            $<TARGET_OBJECTS:srslte_common>
                            $<TARGET_OBJECTS:srslte_fec>
                            $<TARGET_OBJECTS:srslte_mimo>
                            $<TARGET_OBJECTS:srslte_phch>
                            $<TARGET_OBJECTS:srslte_sync>
                            $<TARGET_OBJECTS:srslte_utils>
                            $<TARGET_OBJECTS:srslte_channel>
                            $<TARGET_OBJECTS:srslte_dft>
                            $<TARGET_OBJECTS:srslte_io>
                            $<TARGET_OBJECTS:srslte_modem>
                            $<TARGET_OBJECTS:srslte_resampling>
                            $<TARGET_OBJECTS:srslte_scrambling>
                            $<TARGET_OBJECTS:srslte_ue>
                            $<TARGET_OBJECTS:srslte_enb>
                            $<TARGET_OBJECTS:srslte_rf>
=======
set(srslte_srcs     version.c
                    $<TARGET_OBJECTS:srslte_agc>
                    $<TARGET_OBJECTS:srslte_ch_estimation>
                    $<TARGET_OBJECTS:srslte_common>
                    $<TARGET_OBJECTS:srslte_fec>
                    $<TARGET_OBJECTS:srslte_mimo>
                    $<TARGET_OBJECTS:srslte_phch>
                    $<TARGET_OBJECTS:srslte_sync>
                    $<TARGET_OBJECTS:srslte_utils>
                    $<TARGET_OBJECTS:srslte_channel>
                    $<TARGET_OBJECTS:srslte_dft>
                    $<TARGET_OBJECTS:srslte_io>
                    $<TARGET_OBJECTS:srslte_modem>
                    $<TARGET_OBJECTS:srslte_resampling>
                    $<TARGET_OBJECTS:srslte_scrambling>
                    $<TARGET_OBJECTS:srslte_ue>
>>>>>>> 52d45d00
)

if(RF_FOUND)
  list(APPEND srslte_srcs $<TARGET_OBJECTS:srslte_rf>)
endif(RF_FOUND)

<<<<<<< HEAD
if(NOT DisableMEX)
  add_library(srslte_static  STATIC  version.c
                            $<TARGET_OBJECTS:srslte_agc>
                            $<TARGET_OBJECTS:srslte_ch_estimation>
                            $<TARGET_OBJECTS:srslte_common>
                            $<TARGET_OBJECTS:srslte_fec>
                            $<TARGET_OBJECTS:srslte_mimo>
                            $<TARGET_OBJECTS:srslte_phch>
                            $<TARGET_OBJECTS:srslte_sync>
                            $<TARGET_OBJECTS:srslte_utils>
                            $<TARGET_OBJECTS:srslte_channel>
                            $<TARGET_OBJECTS:srslte_dft>
                            $<TARGET_OBJECTS:srslte_io>
                            $<TARGET_OBJECTS:srslte_modem>
                            $<TARGET_OBJECTS:srslte_resampling>
                            $<TARGET_OBJECTS:srslte_scrambling>
                            $<TARGET_OBJECTS:srslte_ue>
                            $<TARGET_OBJECTS:srslte_enb>
                            $<TARGET_OBJECTS:srslte_rf>
  )
endif(NOT DisableMEX)

target_link_libraries(srslte pthread m)
set_target_properties(srslte  PROPERTIES
                              VERSION ${SRSLTE_VERSION_MAJOR}.${SRSLTE_VERSION_MINOR})

if(MKL_FOUND)
  target_link_libraries(srslte ${MKL_LIBRARIES})
  if(NOT DisableMEX)
    target_link_libraries(srslte_static ${MKL_LIBRARIES})
  endif(NOT DisableMEX)
else(MKL_FOUND)
  target_link_libraries(srslte ${FFTW3F_LIBRARIES})
  if(NOT DisableMEX)
    target_link_libraries(srslte_static ${FFTW3F_LIBRARIES})
  endif(NOT DisableMEX)
endif(MKL_FOUND)
=======

add_library(srslte SHARED ${srslte_srcs})
target_link_libraries(srslte pthread m ${FFTW3F_LIBRARIES})
set_target_properties(srslte  PROPERTIES
                              VERSION ${SRSLTE_VERSION_MAJOR}.${SRSLTE_VERSION_MINOR})

if(NOT DisableMEX)
  add_library(srslte_static STATIC ${srslte_srcs})
  target_link_libraries(srslte_static ${FFTW3F_LIBRARIES})
endif(NOT DisableMEX)
>>>>>>> 52d45d00

if(RF_FOUND)
  if(UHD_FOUND)
    target_link_libraries(srslte ${UHD_LIBRARIES})
  endif(UHD_FOUND)

  if(BLADERF_FOUND)
    target_link_libraries(srslte ${BLADERF_LIBRARIES})
  endif(BLADERF_FOUND)
endif(RF_FOUND)

if(VOLK_FOUND)
  target_link_libraries(srslte ${VOLK_LIBRARIES})
  if(NOT DisableMEX)
    target_link_libraries(srslte_static ${VOLK_LIBRARIES})
  endif(NOT DisableMEX)
endif(VOLK_FOUND)

INSTALL(TARGETS srslte DESTINATION ${LIBRARY_DIR})
SRSLTE_SET_PIC(srslte)
<|MERGE_RESOLUTION|>--- conflicted
+++ resolved
@@ -36,26 +36,6 @@
 add_subdirectory(ue)
 add_subdirectory(enb)
 
-<<<<<<< HEAD
-add_library(srslte  SHARED  version.c
-                            $<TARGET_OBJECTS:srslte_agc>
-                            $<TARGET_OBJECTS:srslte_ch_estimation>
-                            $<TARGET_OBJECTS:srslte_common>
-                            $<TARGET_OBJECTS:srslte_fec>
-                            $<TARGET_OBJECTS:srslte_mimo>
-                            $<TARGET_OBJECTS:srslte_phch>
-                            $<TARGET_OBJECTS:srslte_sync>
-                            $<TARGET_OBJECTS:srslte_utils>
-                            $<TARGET_OBJECTS:srslte_channel>
-                            $<TARGET_OBJECTS:srslte_dft>
-                            $<TARGET_OBJECTS:srslte_io>
-                            $<TARGET_OBJECTS:srslte_modem>
-                            $<TARGET_OBJECTS:srslte_resampling>
-                            $<TARGET_OBJECTS:srslte_scrambling>
-                            $<TARGET_OBJECTS:srslte_ue>
-                            $<TARGET_OBJECTS:srslte_enb>
-                            $<TARGET_OBJECTS:srslte_rf>
-=======
 set(srslte_srcs     version.c
                     $<TARGET_OBJECTS:srslte_agc>
                     $<TARGET_OBJECTS:srslte_ch_estimation>
@@ -72,39 +52,21 @@
                     $<TARGET_OBJECTS:srslte_resampling>
                     $<TARGET_OBJECTS:srslte_scrambling>
                     $<TARGET_OBJECTS:srslte_ue>
->>>>>>> 52d45d00
+                    $<TARGET_OBJECTS:srslte_enb>
 )
 
 if(RF_FOUND)
   list(APPEND srslte_srcs $<TARGET_OBJECTS:srslte_rf>)
 endif(RF_FOUND)
 
-<<<<<<< HEAD
-if(NOT DisableMEX)
-  add_library(srslte_static  STATIC  version.c
-                            $<TARGET_OBJECTS:srslte_agc>
-                            $<TARGET_OBJECTS:srslte_ch_estimation>
-                            $<TARGET_OBJECTS:srslte_common>
-                            $<TARGET_OBJECTS:srslte_fec>
-                            $<TARGET_OBJECTS:srslte_mimo>
-                            $<TARGET_OBJECTS:srslte_phch>
-                            $<TARGET_OBJECTS:srslte_sync>
-                            $<TARGET_OBJECTS:srslte_utils>
-                            $<TARGET_OBJECTS:srslte_channel>
-                            $<TARGET_OBJECTS:srslte_dft>
-                            $<TARGET_OBJECTS:srslte_io>
-                            $<TARGET_OBJECTS:srslte_modem>
-                            $<TARGET_OBJECTS:srslte_resampling>
-                            $<TARGET_OBJECTS:srslte_scrambling>
-                            $<TARGET_OBJECTS:srslte_ue>
-                            $<TARGET_OBJECTS:srslte_enb>
-                            $<TARGET_OBJECTS:srslte_rf>
-  )
-endif(NOT DisableMEX)
-
+add_library(srslte SHARED ${srslte_srcs})
 target_link_libraries(srslte pthread m)
 set_target_properties(srslte  PROPERTIES
                               VERSION ${SRSLTE_VERSION_MAJOR}.${SRSLTE_VERSION_MINOR})
+
+if(NOT DisableMEX)
+  add_library(srslte_static STATIC ${srslte_srcs})
+endif(NOT DisableMEX)
 
 if(MKL_FOUND)
   target_link_libraries(srslte ${MKL_LIBRARIES})
@@ -117,18 +79,6 @@
     target_link_libraries(srslte_static ${FFTW3F_LIBRARIES})
   endif(NOT DisableMEX)
 endif(MKL_FOUND)
-=======
-
-add_library(srslte SHARED ${srslte_srcs})
-target_link_libraries(srslte pthread m ${FFTW3F_LIBRARIES})
-set_target_properties(srslte  PROPERTIES
-                              VERSION ${SRSLTE_VERSION_MAJOR}.${SRSLTE_VERSION_MINOR})
-
-if(NOT DisableMEX)
-  add_library(srslte_static STATIC ${srslte_srcs})
-  target_link_libraries(srslte_static ${FFTW3F_LIBRARIES})
-endif(NOT DisableMEX)
->>>>>>> 52d45d00
 
 if(RF_FOUND)
   if(UHD_FOUND)
