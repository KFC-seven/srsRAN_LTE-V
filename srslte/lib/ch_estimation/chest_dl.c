/**
 *
 * \section COPYRIGHT
 *
 * Copyright 2013-2015 Software Radio Systems Limited
 *
 * \section LICENSE
 *
 * This file is part of the srsLTE library.
 *
 * srsLTE is free software: you can redistribute it and/or modify
 * it under the terms of the GNU Affero General Public License as
 * published by the Free Software Foundation, either version 3 of
 * the License, or (at your option) any later version.
 *
 * srsLTE is distributed in the hope that it will be useful,
 * but WITHOUT ANY WARRANTY; without even the implied warranty of
 * MERCHANTABILITY or FITNESS FOR A PARTICULAR PURPOSE.  See the
 * GNU Affero General Public License for more details.
 *
 * A copy of the GNU Affero General Public License can be found in
 * the LICENSE file in the top-level directory of this distribution
 * and at http://www.gnu.org/licenses/.
 *
 */



#include <stdio.h>
#include <stdlib.h>
#include <strings.h>
#include <string.h>
#include <complex.h>
#include <math.h>

#include "srslte/config.h"

#include "srslte/ch_estimation/chest_common.h"
#include "srslte/ch_estimation/chest_dl.h"
#include "srslte/utils/vector.h"

<<<<<<< HEAD
#define ESTIMATE_NOISE_LS_PSS

=======
//#define DEFAULT_FILTER_LEN 3

#ifdef DEFAULT_FILTER_LEN 
static void set_default_filter(srslte_chest_dl_t *q, int filter_len) {
  
  float fil[SRSLTE_CHEST_DL_MAX_SMOOTH_FIL_LEN]; 

  for (int i=0;i<filter_len/2;i++) {
    fil[i] = i+1;
    fil[i+filter_len/2+1]=filter_len/2-i;
  }
  fil[filter_len/2]=filter_len/2+1;
  
  float s=0;
  for (int i=0;i<filter_len;i++) {
    s+=fil[i];
  }
  for (int i=0;i<filter_len;i++) {
    fil[i]/=s;
  }

  srslte_chest_dl_set_smooth_filter(q, fil, filter_len);
}
#endif
>>>>>>> 3af3d12d

/** 3GPP LTE Downlink channel estimator and equalizer. 
 * Estimates the channel in the resource elements transmitting references and interpolates for the rest
 * of the resource grid. 
 * 
 * The equalizer uses the channel estimates to produce an estimation of the transmitted symbol. 
 * 
 * This object depends on the srslte_refsignal_t object for creating the LTE CSR signal.  
*/

int srslte_chest_dl_init(srslte_chest_dl_t *q, srslte_cell_t cell) 
{
  int ret = SRSLTE_ERROR_INVALID_INPUTS;
  if (q                != NULL &&
      srslte_cell_isvalid(&cell)) 
  {
    bzero(q, sizeof(srslte_chest_dl_t));
    
    ret = srslte_refsignal_cs_init(&q->csr_signal, cell); 
    if (ret != SRSLTE_SUCCESS) {
      fprintf(stderr, "Error initializing CSR signal (%d)\n",ret);
      goto clean_exit;
    }
    
    q->tmp_noise = srslte_vec_malloc(sizeof(cf_t) * SRSLTE_REFSIGNAL_MAX_NUM_SF(cell.nof_prb));
    if (!q->tmp_noise) {
      perror("malloc");
      goto clean_exit;
    }
    q->pilot_estimates = srslte_vec_malloc(sizeof(cf_t) * SRSLTE_REFSIGNAL_MAX_NUM_SF(cell.nof_prb));
    if (!q->pilot_estimates) {
      perror("malloc");
      goto clean_exit;
    }      
    q->pilot_estimates_average = srslte_vec_malloc(sizeof(cf_t) * SRSLTE_REFSIGNAL_MAX_NUM_SF(cell.nof_prb));
    if (!q->pilot_estimates_average) {
      perror("malloc");
      goto clean_exit;
    }      
    q->pilot_recv_signal = srslte_vec_malloc(sizeof(cf_t) * SRSLTE_REFSIGNAL_MAX_NUM_SF(cell.nof_prb));
    if (!q->pilot_recv_signal) {
      perror("malloc");
      goto clean_exit;
    }
    
    if (srslte_interp_linear_vector_init(&q->srslte_interp_linvec, SRSLTE_NRE*cell.nof_prb)) {
      fprintf(stderr, "Error initializing vector interpolator\n");
      goto clean_exit; 
    }

    if (srslte_interp_linear_init(&q->srslte_interp_lin, 2*cell.nof_prb, SRSLTE_NRE/2)) {
      fprintf(stderr, "Error initializing interpolator\n");
      goto clean_exit; 
    }
    
    if (srslte_pss_generate(q->pss_signal, cell.id%3)) {
      fprintf(stderr, "Error initializing PSS signal for noise estimation\n");
      goto clean_exit;
    }
    
    q->noise_alg = SRSLTE_NOISE_ALG_PSS; 
    
    q->smooth_filter_len = 3; 
    srslte_chest_dl_set_smooth_filter3_coeff(q, 0.1);
    
    q->cell = cell; 
  }
  
  ret = SRSLTE_SUCCESS;
  
clean_exit:
  if (ret != SRSLTE_SUCCESS) {
      srslte_chest_dl_free(q);
  }
  return ret; 
}

void srslte_chest_dl_free(srslte_chest_dl_t *q) 
{
  srslte_refsignal_cs_free(&q->csr_signal);

  if (q->tmp_noise) {
    free(q->tmp_noise);
  }
  srslte_interp_linear_vector_free(&q->srslte_interp_linvec);
  srslte_interp_linear_free(&q->srslte_interp_lin);
  
  if (q->pilot_estimates) {
    free(q->pilot_estimates);
  }      
  if (q->pilot_estimates_average) {
    free(q->pilot_estimates_average);
  }      
  if (q->pilot_recv_signal) {
    free(q->pilot_recv_signal);
  }
  bzero(q, sizeof(srslte_chest_dl_t));
}

/* Uses the difference between the averaged and non-averaged pilot estimates */
float estimate_noise_pilots(srslte_chest_dl_t *q, uint32_t port_id) 
{
  int nref=SRSLTE_REFSIGNAL_NUM_SF(q->cell.nof_prb, port_id);
  float power = srslte_chest_estimate_noise_pilots(q->pilot_estimates, 
                                                   q->pilot_estimates_average, 
                                                   q->tmp_noise, 
                                                   nref);
 
  /* Compute average power. Normalized for filter len 3 using matlab */
  float norm  = 1;
  if (q->smooth_filter_len == 3) {
    float a = q->smooth_filter[0];
    float norm3 = 6.143*a*a+0.04859*a-0.002774;
    norm /= norm3; 
  }
  return norm*q->cell.nof_ports*power;
}

static float estimate_noise_pss(srslte_chest_dl_t *q, cf_t *input, cf_t *ce) 
{
  /* Get PSS from received signal */
  srslte_pss_get_slot(input, q->tmp_pss, q->cell.nof_prb, q->cell.cp);
    
  /* Get channel estimates for PSS position */
  srslte_pss_get_slot(ce, q->tmp_pss_noisy, q->cell.nof_prb, q->cell.cp);

  /* Multiply known PSS by channel estimates */
  srslte_vec_prod_ccc(q->tmp_pss_noisy, q->pss_signal, q->tmp_pss_noisy, SRSLTE_PSS_LEN);

  /* Substract received signal */
  srslte_vec_sub_ccc(q->tmp_pss_noisy, q->tmp_pss, q->tmp_pss_noisy, SRSLTE_PSS_LEN);
  
  /* Compute average power */
  float power = q->cell.nof_ports*srslte_vec_avg_power_cf(q->tmp_pss_noisy, SRSLTE_PSS_LEN)/sqrt(2);
  return power; 
}

/* Uses the 5 empty transmitted SC before and after the SSS and PSS sequences for noise estimation */
static float estimate_noise_empty_sc(srslte_chest_dl_t *q, cf_t *input) {
  int k_sss = (SRSLTE_CP_NSYMB(q->cell.cp) - 2) * q->cell.nof_prb * SRSLTE_NRE + q->cell.nof_prb * SRSLTE_NRE / 2 - 31;
  float noise_power = 0; 
  noise_power += srslte_vec_avg_power_cf(&input[k_sss-5], 5); // 5 empty SC before SSS
  noise_power += srslte_vec_avg_power_cf(&input[k_sss+62], 5); // 5 empty SC after SSS
  int k_pss = (SRSLTE_CP_NSYMB(q->cell.cp) - 1) * q->cell.nof_prb * SRSLTE_NRE + q->cell.nof_prb * SRSLTE_NRE / 2 - 31;
  noise_power += srslte_vec_avg_power_cf(&input[k_pss-5], 5); // 5 empty SC before PSS
  noise_power += srslte_vec_avg_power_cf(&input[k_pss+62], 5); // 5 empty SC after PSS
  
  return noise_power; 
}

#define cesymb(i) ce[SRSLTE_RE_IDX(q->cell.nof_prb,i,0)]

static void interpolate_pilots(srslte_chest_dl_t *q, cf_t *pilot_estimates, cf_t *ce, uint32_t port_id) 
{
  /* interpolate the symbols with references in the freq domain */
  uint32_t l; 
  uint32_t nsymbols = srslte_refsignal_cs_nof_symbols(port_id); 
  
  /* Interpolate in the frequency domain */
  for (l=0;l<nsymbols;l++) {
    uint32_t fidx_offset = srslte_refsignal_cs_fidx(q->cell, l, port_id, 0);    
    srslte_interp_linear_offset(&q->srslte_interp_lin, &pilot_estimates[2*q->cell.nof_prb*l],
                         &ce[srslte_refsignal_cs_nsymbol(l,q->cell.cp, port_id) * q->cell.nof_prb * SRSLTE_NRE], 
                         fidx_offset, SRSLTE_NRE/2-fidx_offset); 
  }
  
  /* Now interpolate in the time domain between symbols */
  if (SRSLTE_CP_ISNORM(q->cell.cp)) {
    if (nsymbols == 4) {
      srslte_interp_linear_vector(&q->srslte_interp_linvec, &cesymb(0), &cesymb(4),  &cesymb(1),  3);
      srslte_interp_linear_vector(&q->srslte_interp_linvec, &cesymb(4), &cesymb(7),  &cesymb(5),  2);
      srslte_interp_linear_vector(&q->srslte_interp_linvec, &cesymb(7), &cesymb(11), &cesymb(8),  3);
      srslte_interp_linear_vector2(&q->srslte_interp_linvec, &cesymb(7), &cesymb(11), &cesymb(11), &cesymb(12), 2);
    } else {
      srslte_interp_linear_vector(&q->srslte_interp_linvec, &cesymb(8), &cesymb(1), &cesymb(0), 1);
      srslte_interp_linear_vector(&q->srslte_interp_linvec, &cesymb(1), &cesymb(8), &cesymb(2), 6);
      srslte_interp_linear_vector(&q->srslte_interp_linvec, &cesymb(1), &cesymb(8), &cesymb(9), 5);
    }    
  } else {
    if (nsymbols == 4) {
      srslte_interp_linear_vector(&q->srslte_interp_linvec, &cesymb(0), &cesymb(3), &cesymb(1), 2);
      srslte_interp_linear_vector(&q->srslte_interp_linvec, &cesymb(3), &cesymb(6), &cesymb(4), 2);
      srslte_interp_linear_vector(&q->srslte_interp_linvec, &cesymb(6), &cesymb(9), &cesymb(7), 2);
      srslte_interp_linear_vector2(&q->srslte_interp_linvec, &cesymb(6), &cesymb(9), &cesymb(9), &cesymb(10), 2);
    } else {
      srslte_interp_linear_vector(&q->srslte_interp_linvec, &cesymb(7), &cesymb(1), &cesymb(0), 1);
      srslte_interp_linear_vector(&q->srslte_interp_linvec, &cesymb(1), &cesymb(7), &cesymb(2), 5);
      srslte_interp_linear_vector(&q->srslte_interp_linvec, &cesymb(1), &cesymb(7), &cesymb(8), 4);
    }    
  }
}

void srslte_chest_dl_set_smooth_filter(srslte_chest_dl_t *q, float *filter, uint32_t filter_len) {
  if (filter_len < SRSLTE_CHEST_MAX_SMOOTH_FIL_LEN) {
    if (filter) {
      memcpy(q->smooth_filter, filter, filter_len*sizeof(float));    
      q->smooth_filter_len = filter_len; 
    } else {
      q->smooth_filter_len = 0; 
    }
  } else {
    fprintf(stderr, "Error setting smoothing filter: filter len exceeds maximum (%d>%d)\n", 
      filter_len, SRSLTE_CHEST_MAX_SMOOTH_FIL_LEN);
  }
}

<<<<<<< HEAD
void srslte_chest_dl_set_smooth_filter3_coeff(srslte_chest_dl_t* q, float w) {
  srslte_chest_set_smooth_filter3_coeff(q->smooth_filter, w); 
  q->smooth_filter_len = 3; 
=======
void srslte_chest_dl_set_noise_alg(srslte_chest_dl_t *q, srslte_chest_dl_noise_alg_t noise_estimation_alg) {
  q->noise_alg = noise_estimation_alg; 
}

void srslte_chest_dl_set_smooth_filter3_coeff(srslte_chest_dl_t* q, float w)
{
  q->smooth_filter_len = 3;
  q->smooth_filter[0] = w; 
  q->smooth_filter[2] = w; 
  q->smooth_filter[1] = 1-2*w; 
>>>>>>> 3af3d12d
}

static void average_pilots(srslte_chest_dl_t *q, cf_t *input, cf_t *output, uint32_t port_id) 
{
  uint32_t nsymbols = srslte_refsignal_cs_nof_symbols(port_id); 
  uint32_t nref = 2*q->cell.nof_prb;
  srslte_chest_average_pilots(input, output, q->smooth_filter, nref, nsymbols, q->smooth_filter_len);
}

float srslte_chest_dl_rssi(srslte_chest_dl_t *q, cf_t *input, uint32_t port_id) {
  uint32_t l;
  
  float rssi = 0;
  uint32_t nsymbols = srslte_refsignal_cs_nof_symbols(port_id);   
  for (l=0;l<nsymbols;l++) {
    cf_t *tmp = &input[srslte_refsignal_cs_nsymbol(l, q->cell.cp, port_id) * q->cell.nof_prb * SRSLTE_NRE];
    rssi += srslte_vec_dot_prod_conj_ccc(tmp, tmp, q->cell.nof_prb * SRSLTE_NRE);    
  }    
  return rssi/nsymbols; 
}

int srslte_chest_dl_estimate_port(srslte_chest_dl_t *q, cf_t *input, cf_t *ce, uint32_t sf_idx, uint32_t port_id) 
{
  /* Get references from the input signal */
  srslte_refsignal_cs_get_sf(q->cell, port_id, input, q->pilot_recv_signal);
  
  /* Use the known CSR signal to compute Least-squares estimates */
  srslte_vec_prod_conj_ccc(q->pilot_recv_signal, q->csr_signal.pilots[port_id/2][sf_idx], 
              q->pilot_estimates, SRSLTE_REFSIGNAL_NUM_SF(q->cell.nof_prb, port_id)); 
  
  if (ce != NULL) {
    
    /* Smooth estimates (if applicable) and interpolate */
    if (q->smooth_filter_len == 0 || (q->smooth_filter_len == 3 && q->smooth_filter[0] == 0)) {
      interpolate_pilots(q, q->pilot_estimates, ce, port_id);            
    } else {
      average_pilots(q, q->pilot_estimates, q->pilot_estimates_average, port_id);
      interpolate_pilots(q, q->pilot_estimates_average, ce, port_id);              
    }
    
    /* Estimate noise power */
    if (q->noise_alg == SRSLTE_NOISE_ALG_REFS && q->smooth_filter_len > 0) {
      q->noise_estimate[port_id] = estimate_noise_pilots(q, port_id);                  
    } else if (q->noise_alg == SRSLTE_NOISE_ALG_PSS) {
      if (sf_idx == 0 || sf_idx == 5) {
        q->noise_estimate[port_id] = estimate_noise_pss(q, input, ce);
      }
    } else {
      if (sf_idx == 0 || sf_idx == 5) {
        q->noise_estimate[port_id] = estimate_noise_empty_sc(q, input);        
      }
    }
    
  }
    
  /* Compute RSRP for the channel estimates in this port */
  q->rsrp[port_id] = srslte_vec_avg_power_cf(q->pilot_recv_signal, SRSLTE_REFSIGNAL_NUM_SF(q->cell.nof_prb, port_id));     
  if (port_id == 0) {
    /* compute rssi only for port 0 */
    q->rssi[port_id] = srslte_chest_dl_rssi(q, input, port_id);     
  }
      
  return 0;
}

int srslte_chest_dl_estimate(srslte_chest_dl_t *q, cf_t *input, cf_t *ce[SRSLTE_MAX_PORTS], uint32_t sf_idx) 
{
  uint32_t port_id; 
  
  for (port_id=0;port_id<q->cell.nof_ports;port_id++) {
    srslte_chest_dl_estimate_port(q, input, ce[port_id], sf_idx, port_id);
  }
  return SRSLTE_SUCCESS;
}

float srslte_chest_dl_get_noise_estimate(srslte_chest_dl_t *q) {
  return srslte_vec_acc_ff(q->noise_estimate, q->cell.nof_ports)/q->cell.nof_ports;
}

float srslte_chest_dl_get_snr(srslte_chest_dl_t *q) {
#ifdef FREQ_SEL_SNR
  int nref=SRSLTE_REFSIGNAL_NUM_SF(q->cell.nof_prb, 0);
  return srslte_vec_acc_ff(q->snr_vector, nref)/nref; 
#else
  return srslte_chest_dl_get_rsrp(q)/srslte_chest_dl_get_noise_estimate(q);
#endif
}



float srslte_chest_dl_get_rssi(srslte_chest_dl_t *q) {
  return 4*q->rssi[0]/q->cell.nof_prb/SRSLTE_NRE; 
}

/* q->rssi[0] is the average power in all RE in all symbol containing references for port 0 . q->rssi[0]/q->cell.nof_prb is the average power per PRB 
 * q->rsrp[0] is the average power of RE containing references only (for port 0). 
*/ 
float srslte_chest_dl_get_rsrq(srslte_chest_dl_t *q) {
  return q->cell.nof_prb*q->rsrp[0] / q->rssi[0];
  
}

float srslte_chest_dl_get_rsrp(srslte_chest_dl_t *q) {
  
  // return sum of power received from all tx ports
  return srslte_vec_acc_ff(q->rsrp, q->cell.nof_ports); 
}
<|MERGE_RESOLUTION|>--- conflicted
+++ resolved
@@ -35,14 +35,10 @@
 
 #include "srslte/config.h"
 
-#include "srslte/ch_estimation/chest_common.h"
 #include "srslte/ch_estimation/chest_dl.h"
 #include "srslte/utils/vector.h"
-
-<<<<<<< HEAD
-#define ESTIMATE_NOISE_LS_PSS
-
-=======
+#include "srslte/utils/convolution.h"
+
 //#define DEFAULT_FILTER_LEN 3
 
 #ifdef DEFAULT_FILTER_LEN 
@@ -67,7 +63,6 @@
   srslte_chest_dl_set_smooth_filter(q, fil, filter_len);
 }
 #endif
->>>>>>> 3af3d12d
 
 /** 3GPP LTE Downlink channel estimator and equalizer. 
  * Estimates the channel in the resource elements transmitting references and interpolates for the rest
@@ -168,14 +163,21 @@
 }
 
 /* Uses the difference between the averaged and non-averaged pilot estimates */
-float estimate_noise_pilots(srslte_chest_dl_t *q, uint32_t port_id) 
+static float estimate_noise_pilots(srslte_chest_dl_t *q, uint32_t port_id) 
 {
   int nref=SRSLTE_REFSIGNAL_NUM_SF(q->cell.nof_prb, port_id);
-  float power = srslte_chest_estimate_noise_pilots(q->pilot_estimates, 
-                                                   q->pilot_estimates_average, 
-                                                   q->tmp_noise, 
-                                                   nref);
- 
+  /* Substract noisy pilot estimates */
+  srslte_vec_sub_ccc(q->pilot_estimates_average, q->pilot_estimates, q->tmp_noise, nref);  
+  
+#ifdef FREQ_SEL_SNR
+  /* Compute frequency-selective SNR */
+  srslte_vec_abs_square_cf(q->tmp_noise, q->snr_vector, nref);
+  srslte_vec_abs_square_cf(q->pilot_estimates, q->pilot_power, nref);
+  srslte_vec_div_fff(q->pilot_power, q->snr_vector, q->snr_vector, nref);
+  
+  srslte_vec_fprint_f(stdout, q->snr_vector, nref);
+#endif
+  
   /* Compute average power. Normalized for filter len 3 using matlab */
   float norm  = 1;
   if (q->smooth_filter_len == 3) {
@@ -183,7 +185,8 @@
     float norm3 = 6.143*a*a+0.04859*a-0.002774;
     norm /= norm3; 
   }
-  return norm*q->cell.nof_ports*power;
+  float power = norm*q->cell.nof_ports*srslte_vec_avg_power_cf(q->tmp_noise, nref);
+  return power; 
 }
 
 static float estimate_noise_pss(srslte_chest_dl_t *q, cf_t *input, cf_t *ce) 
@@ -274,11 +277,6 @@
   }
 }
 
-<<<<<<< HEAD
-void srslte_chest_dl_set_smooth_filter3_coeff(srslte_chest_dl_t* q, float w) {
-  srslte_chest_set_smooth_filter3_coeff(q->smooth_filter, w); 
-  q->smooth_filter_len = 3; 
-=======
 void srslte_chest_dl_set_noise_alg(srslte_chest_dl_t *q, srslte_chest_dl_noise_alg_t noise_estimation_alg) {
   q->noise_alg = noise_estimation_alg; 
 }
@@ -289,14 +287,15 @@
   q->smooth_filter[0] = w; 
   q->smooth_filter[2] = w; 
   q->smooth_filter[1] = 1-2*w; 
->>>>>>> 3af3d12d
-}
-
-static void average_pilots(srslte_chest_dl_t *q, cf_t *input, cf_t *output, uint32_t port_id) 
-{
+}
+
+static void average_pilots(srslte_chest_dl_t *q, cf_t *input, cf_t *output, uint32_t port_id) {
   uint32_t nsymbols = srslte_refsignal_cs_nof_symbols(port_id); 
   uint32_t nref = 2*q->cell.nof_prb;
-  srslte_chest_average_pilots(input, output, q->smooth_filter, nref, nsymbols, q->smooth_filter_len);
+
+  for (int l=0;l<nsymbols;l++) {
+    srslte_conv_same_cf(&input[l*nref], q->smooth_filter, &output[l*nref], nref, q->smooth_filter_len);    
+  }
 }
 
 float srslte_chest_dl_rssi(srslte_chest_dl_t *q, cf_t *input, uint32_t port_id) {
@@ -319,7 +318,6 @@
   /* Use the known CSR signal to compute Least-squares estimates */
   srslte_vec_prod_conj_ccc(q->pilot_recv_signal, q->csr_signal.pilots[port_id/2][sf_idx], 
               q->pilot_estimates, SRSLTE_REFSIGNAL_NUM_SF(q->cell.nof_prb, port_id)); 
-  
   if (ce != NULL) {
     
     /* Smooth estimates (if applicable) and interpolate */
@@ -378,8 +376,6 @@
 #endif
 }
 
-
-
 float srslte_chest_dl_get_rssi(srslte_chest_dl_t *q) {
   return 4*q->rssi[0]/q->cell.nof_prb/SRSLTE_NRE; 
 }
